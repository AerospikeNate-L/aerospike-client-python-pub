# -*- coding: utf-8 -*-
################################################################################
# Copyright 2013-2014 Aerospike, Inc.
#
# Licensed under the Apache License, Version 2.0 (the "License");
# you may not use this file except in compliance with the License.
# You may obtain a copy of the License at
#
#     http://www.apache.org/licenses/LICENSE-2.0
#
# Unless required by applicable law or agreed to in writing, software
# distributed under the License is distributed on an "AS IS" BASIS,
# WITHOUT WARRANTIES OR CONDITIONS OF ANY KIND, either express or implied.
# See the License for the specific language governing permissions and
# limitations under the License.
################################################################################

from __future__ import print_function

import os
import platform
import sys

# from distutils.core import setup, Extension
from setuptools import setup, Extension
from os import path
from subprocess import call

################################################################################
# ENVIRONMENT VARIABLES
################################################################################

os.putenv('ARCHFLAGS','-arch x86_64')
os.environ['ARCHFLAGS'] = '-arch x86_64'
AEROSPIKE_C_VERSION = os.getenv('AEROSPIKE_C_VERSION')
if not AEROSPIKE_C_VERSION:
<<<<<<< HEAD
    AEROSPIKE_C_VERSION = '3.1.19'
=======
    AEROSPIKE_C_VERSION = '3.1.22'
>>>>>>> 75d0c926
DOWNLOAD_C_CLIENT = os.getenv('DOWNLOAD_C_CLIENT')
AEROSPIKE_C_HOME = os.getenv('AEROSPIKE_C_HOME')
PREFIX = None
PLATFORM =  platform.platform(1)
LINUX = 'Linux' in PLATFORM
DARWIN = 'Darwin' in PLATFORM
CWD = path.abspath(path.dirname(__file__))

################################################################################
# GENERIC BUILD SETTINGS
################################################################################

include_dirs = ['src/include'] + [x for x in os.getenv('CPATH', '').split(':') if len(x) > 0]

extra_compile_args = [
    '-std=gnu99', '-g', '-Wall', '-fPIC', '-O1',
    '-fno-common', '-fno-strict-aliasing', '-Wno-strict-prototypes',
    '-march=nocona',
    '-D_FILE_OFFSET_BITS=64', '-D_REENTRANT', '-D_GNU_SOURCE'
    ]

extra_objects = []

extra_link_args = []

library_dirs = []

libraries = [
  'ssl',
  'crypto',
  'pthread',
  'm',
  'z'
  ]

################################################################################
# PLATFORM SPECIFIC BUILD SETTINGS
################################################################################

if DARWIN:

    #---------------------------------------------------------------------------
    # Mac Specific Compiler and Linker Settings
    #---------------------------------------------------------------------------

    extra_compile_args = extra_compile_args + [
        '-D_DARWIN_UNLIMITED_SELECT',
        '-DMARCH_x86_64'
        ]

    if AEROSPIKE_C_HOME:
        PREFIX = AEROSPIKE_C_HOME + '/target/Darwin-x86_64'

elif LINUX:

    #---------------------------------------------------------------------------
    # Linux Specific Compiler and Linker Settings
    #---------------------------------------------------------------------------

    extra_compile_args = extra_compile_args + [
        '-rdynamic', '-finline-functions',
        '-DMARCH_x86_64'
        ]

    libraries = libraries + ['rt']

    if AEROSPIKE_C_HOME:
        PREFIX = AEROSPIKE_C_HOME + '/target/Linux-x86_64'

else:
    print("error: OS not supported:", PLATFORM, file=sys.stderr)
    sys.exit(1)


################################################################################
# RESOLVE C CLIENT DEPENDENCY
################################################################################

# If the C client is packaged elsewhere, assume the libraries are available
if os.environ.get('NO_RESOLVE_C_CLIENT_DEP', None):
    libraries = libraries + ['aerospike']
    # Can override the lua path
    lua_path = os.environ.get('AEROSPIKE_LUA_PATH', "/usr/local/share/aerospike/lua")
    data_files = [
        ('aerospike', []),
        ('aerospike/lua', [
            lua_path + '/aerospike.lua',
            lua_path + '/as.lua',
            lua_path + '/stream_ops.lua',
            ]
        )
    ]

else:
    lua_path = "aerospike-client-c/lua"

    data_files = [
        ('aerospike', []),
        ('aerospike/lua', [
            lua_path + '/aerospike.lua',
            lua_path + '/as.lua',
            lua_path + '/stream_ops.lua',
            ]
        )
    ]
    
    if 'build' in sys.argv or 'build_ext' in sys.argv or 'install' in sys.argv:

        # Prefix for Aerospike C client libraries and headers
        aerospike_c_prefix = './aerospike-client-c'

        #-------------------------------------------------------------------------------
        # Execute Aerospike C Client Resolver
        #-------------------------------------------------------------------------------

        print('info: Executing','./scripts/aerospike-client-c.sh', file=sys.stdout)

        os.chmod('./scripts/aerospike-client-c.sh',0755)

        if PREFIX:
            os.putenv('PREFIX', PREFIX)

        if AEROSPIKE_C_VERSION:
            os.putenv('AEROSPIKE_C_VERSION', AEROSPIKE_C_VERSION)

        if DOWNLOAD_C_CLIENT:
            os.putenv('DOWNLOAD_C_CLIENT', DOWNLOAD_C_CLIENT)

        rc = call(['./scripts/aerospike-client-c.sh'])
        if rc != 0 :
            print("error: scripts/aerospike-client-c.sh", rc, file=sys.stderr)
            sys.exit(1)


        if not os.path.isdir(aerospike_c_prefix):
            print("error: Directory not found:", aerospike_c_prefix, file=sys.stderr)
            sys.exit(1)

        #-------------------------------------------------------------------------------
        # Check for aerospike.h
        #-------------------------------------------------------------------------------

        aerospike_h = aerospike_c_prefix + '/include/aerospike/aerospike.h'

        if not os.path.isfile(aerospike_h):
            print("error: aerospike.h not found:", aerospike_h, file=sys.stderr)
            sys.exit(1)

        print("info: aerospike.h found:", aerospike_h, file=sys.stdout)

        include_dirs = [
            aerospike_c_prefix + '/include', 
            aerospike_c_prefix + '/include/ck'
            ] + include_dirs

        #-------------------------------------------------------------------------------
        # Check for libaerospike.a
        #-------------------------------------------------------------------------------

        aerospike_a = aerospike_c_prefix + '/lib/libaerospike.a'

        if not os.path.isfile(aerospike_a):
            print("error: libaerospike.a not found:", aerospike_a, file=sys.stderr)
            sys.exit(1)

        print("info: libaerospike.a found:", aerospike_a, file=sys.stdout)
        extra_objects = [
            aerospike_a
            ] + extra_objects

        #---------------------------------------------------------------------------
        # Environment Variables
        #---------------------------------------------------------------------------

        os.putenv('CPATH', ':'.join(include_dirs))
        os.putenv('LD_LIBRARY_PATH', ':'.join(library_dirs))
        os.putenv('DYLD_LIBRARY_PATH', ':'.join(library_dirs))


################################################################################
# SETUP
################################################################################

# Get the long description from the relevant file
with open(path.join(CWD, 'README.rst')) as f:
    long_description = f.read()

# Get the version from the relevant file
with open(path.join(CWD, 'VERSION')) as f:
    version = f.read()

setup(
    name = 'aerospike', 
    
    version = version.strip(), 

    description = 'Aerospike Client Library for Python',
    long_description = long_description,
    
    author = 'Aerospike, Inc.',
    author_email = 'info@aerospike.com',
    url = 'http://aerospike.com',

    license = 'Apache Software License',

    keywords = ['aerospike', 'nosql', 'database'],

    classifiers = [
        'License :: OSI Approved :: Apache Software License',
        'Operating System :: POSIX :: Linux',
        'Operating System :: MacOS :: MacOS X',
        'Programming Language :: Python :: 2.6',
        'Programming Language :: Python :: 2.7',
        'Programming Language :: Python :: Implementation :: CPython',
        'Topic :: Database'
    ],


    zip_safe = False,

    include_package_data = True,

    # Package Data Files
    package_data = {
        'aerospike': [
            lua_path + '/*.lua',
        ]
    },

    # Data files
    data_files = data_files,

    eager_resources = [
        lua_path + '/aerospike.lua',
        lua_path + '/as.lua',
        lua_path + '/stream_ops.lua',
    ],

    ext_modules = [
        Extension( 
            # Extension Name
            'aerospike',

            # Source Files
            [
                'src/main/aerospike.c', 
                'src/main/exception.c', 
                'src/main/log.c',
                'src/main/client/type.c',
                'src/main/client/apply.c',
                'src/main/client/close.c',
                'src/main/client/connect.c',
                'src/main/client/exists.c',
                'src/main/client/exists_many.c',
                'src/main/client/get.c',
                'src/main/client/get_many.c',
                'src/main/client/select_many.c',
                'src/main/client/info_node.c',
                'src/main/client/info.c',
                'src/main/client/key.c',
                'src/main/client/put.c',
                'src/main/client/operate.c',
                'src/main/client/query.c',
                'src/main/client/remove.c',
                'src/main/client/scan.c',
                'src/main/client/select.c',
                'src/main/client/admin.c',
                'src/main/client/udf.c',
                'src/main/client/sec_index.c',
                'src/main/serializer.c',
                'src/main/client/remove_bin.c',
                'src/main/client/get_key_digest.c',
                'src/main/client/lstack.c',
                'src/main/client/lset.c',
                'src/main/client/lmap.c',
                'src/main/client/llist.c',
                'src/main/key/type.c',
                'src/main/key/apply.c',
                'src/main/key/exists.c',
                'src/main/key/get.c',
                'src/main/key/put.c',
                'src/main/key/remove.c',
                'src/main/query/type.c',
                'src/main/query/apply.c',
                'src/main/query/foreach.c',
                'src/main/query/results.c',
                'src/main/query/select.c',
                'src/main/query/where.c',
                'src/main/scan/type.c',
                'src/main/scan/foreach.c',
                'src/main/scan/results.c',
                'src/main/scan/select.c',
                'src/main/lstack/type.c',
                'src/main/lstack/lstack_operations.c',
                'src/main/lset/type.c',
                'src/main/lset/lset_operations.c',
                'src/main/llist/type.c',
                'src/main/llist/llist_operations.c',
                'src/main/lmap/type.c',
                'src/main/lmap/lmap_operations.c',
                'src/main/conversions.c',
                'src/main/policy.c',
                'src/main/predicates.c'
            ],

            # Compile
            include_dirs = include_dirs,
            extra_compile_args = extra_compile_args,

            # Link
            library_dirs = library_dirs,
            libraries = libraries,
            extra_objects = extra_objects,
            extra_link_args = extra_link_args,
        )
    ]
  )
<|MERGE_RESOLUTION|>--- conflicted
+++ resolved
@@ -34,11 +34,7 @@
 os.environ['ARCHFLAGS'] = '-arch x86_64'
 AEROSPIKE_C_VERSION = os.getenv('AEROSPIKE_C_VERSION')
 if not AEROSPIKE_C_VERSION:
-<<<<<<< HEAD
-    AEROSPIKE_C_VERSION = '3.1.19'
-=======
     AEROSPIKE_C_VERSION = '3.1.22'
->>>>>>> 75d0c926
 DOWNLOAD_C_CLIENT = os.getenv('DOWNLOAD_C_CLIENT')
 AEROSPIKE_C_HOME = os.getenv('AEROSPIKE_C_HOME')
 PREFIX = None
