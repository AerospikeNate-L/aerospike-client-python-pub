--- conflicted
+++ resolved
@@ -331,14 +331,11 @@
                 'src/main/client/admin.c',
                 'src/main/client/udf.c',
                 'src/main/client/sec_index.c',
-<<<<<<< HEAD
                 'src/main/client/remove_bin.c',
-=======
                 'src/main/client/lstack.c',
                 'src/main/client/lset.c',
                 'src/main/client/lmap.c',
                 'src/main/client/llist.c',
->>>>>>> 94730735
                 'src/main/key/type.c',
                 'src/main/key/apply.c',
                 'src/main/key/exists.c',
