--- conflicted
+++ resolved
@@ -309,14 +309,13 @@
  */
 PyObject * AerospikeClient_Index_Remove(AerospikeClient * self, PyObject *args, PyObject * kwds);
 
-<<<<<<< HEAD
 #define OPERATOR_PREPEND 4
 #define OPERATOR_APPEND  5
 #define OPERATOR_TOUCH   8
 #define OPERATOR_INCR    2
 #define OPERATOR_READ    1
 #define OPERATOR_WRITE   0
-=======
+
 /**
  * Get records in a batch
  *
@@ -331,5 +330,4 @@
  *		client.exists_many([keys], policies)
  *
  */
-PyObject * AerospikeClient_Exists_Many(AerospikeClient * self, PyObject *args, PyObject * kwds);
->>>>>>> 07cc49c5
+PyObject * AerospikeClient_Exists_Many(AerospikeClient * self, PyObject *args, PyObject * kwds);