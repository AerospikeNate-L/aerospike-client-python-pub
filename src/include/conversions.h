/*******************************************************************************
 * Copyright 2013-2014 Aerospike, Inc.
 *
 * Licensed under the Apache License, Version 2.0 (the "License");
 * you may not use this file except in compliance with the License.
 * You may obtain a copy of the License at
 *
 *     http://www.apache.org/licenses/LICENSE-2.0
 *
 * Unless required by applicable law or agreed to in writing, software
 * distributed under the License is distributed on an "AS IS" BASIS,
 * WITHOUT WARRANTIES OR CONDITIONS OF ANY KIND, either express or implied.
 * See the License for the specific language governing permissions and
 * limitations under the License.
 ******************************************************************************/

#pragma once

#include <Python.h>
#include <stdbool.h>

#include <aerospike/as_admin.h>
#include <aerospike/as_key.h>
#include <aerospike/as_error.h>
#include <aerospike/as_record.h>
#include <aerospike/as_udf.h>
#include <aerospike/as_operations.h>

#include "key.h"

as_status as_udf_file_to_pyobject(as_error *err, as_udf_file * entry, PyObject ** py_file);

as_status as_udf_files_to_pyobject(as_error *err, as_udf_files *files, PyObject **py_files);

as_status strArray_to_pyobject(as_error * err, char str_array_ptr[][AS_ROLE_SIZE], PyObject **py_list, int roles_size);

as_status as_user_to_pyobject(as_error *err, as_user *user, PyObject **py_as_user);

as_status as_user_array_to_pyobject(as_error *err, as_user **users, PyObject **py_as_users, int users_size);

as_status pyobject_to_strArray(as_error * err, PyObject * py_list,  char **arr);

as_status pykey_to_key(as_error * err, AerospikeKey * py_key, as_key * key);

as_status pyobject_to_val(as_error * err, PyObject * py_obj, as_val ** val);

as_status pyobject_to_map(as_error * err, PyObject * py_dict, as_map ** map);

as_status pyobject_to_list(as_error * err, PyObject * py_list, as_list ** list);

as_status pyobject_to_key(as_error * err, PyObject * py_key, as_key * key);

as_status pyobject_to_record(as_error * err, PyObject * py_rec, PyObject * py_meta, as_record * rec);

as_status val_to_pyobject(as_error * err, const as_val * val, PyObject ** py_map);

as_status map_to_pyobject(as_error * err, const as_map * map, PyObject ** py_map);

as_status list_to_pyobject(as_error * err, const as_list * list, PyObject ** py_list);

as_status record_to_pyobject(as_error * err, const as_record * rec, const as_key * key, PyObject ** obj);

as_status key_to_pyobject(as_error * err, const as_key * key, PyObject ** obj);

as_status metadata_to_pyobject(as_error * err, const as_record * rec, PyObject ** obj);

as_status bins_to_pyobject(as_error * err, const as_record * rec, PyObject ** obj);

bool error_to_pyobject(const as_error * err, PyObject ** obj);

<<<<<<< HEAD
void initialize_ldt(as_error *error, as_ldt* ldt_p, char* bin_name, int type, char* module);
=======
as_status pyobject_to_astype_write(as_error * err, char *bin_name,  PyObject * py_value, as_val **val, as_operations * ops);
>>>>>>> 04361b03
<|MERGE_RESOLUTION|>--- conflicted
+++ resolved
@@ -68,8 +68,6 @@
 
 bool error_to_pyobject(const as_error * err, PyObject ** obj);
 
-<<<<<<< HEAD
 void initialize_ldt(as_error *error, as_ldt* ldt_p, char* bin_name, int type, char* module);
-=======
-as_status pyobject_to_astype_write(as_error * err, char *bin_name,  PyObject * py_value, as_val **val, as_operations * ops);
->>>>>>> 04361b03
+
+as_status pyobject_to_astype_write(as_error * err, char *bin_name,  PyObject * py_value, as_val **val, as_operations * ops);