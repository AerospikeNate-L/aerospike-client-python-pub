--- conflicted
+++ resolved
@@ -105,9 +105,6 @@
  *
  */
 AerospikeScan *AerospikeScan_Add_Ops(AerospikeScan *self, PyObject *args,
-<<<<<<< HEAD
-									 PyObject *kwds);
-=======
 									 PyObject *kwds);
 
 /**
@@ -126,5 +123,4 @@
  *
  */
 PyObject *AerospikeScan_Is_Done(AerospikeScan *self, PyObject *args,
-								PyObject *kwds);
->>>>>>> 7bf7fd40
+								PyObject *kwds);