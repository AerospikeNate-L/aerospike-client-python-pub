--- conflicted
+++ resolved
@@ -542,11 +542,6 @@
 	if (!py_obj) {
 		// this should never happen, but if it did...
 		return as_error_update(err, AEROSPIKE_ERR_CLIENT, "value is null");
-<<<<<<< HEAD
-	} else if (PyBool_Check(py_obj)) {
-		bool v = PyObject_IsTrue(py_obj);
-		*val = (as_val *) as_boolean_new(v);
-=======
 	} else if (PyBool_Check(py_obj)) { //TODO Change to true bool support post jump version.
 		switch (self->send_bool_as)
 			{
@@ -574,7 +569,6 @@
 			default:
 				return as_error_update(err, AEROSPIKE_ERR_CLIENT, "Unknown value for send_bool_as.");
 			}
->>>>>>> f805c839
 	} else if (PyInt_Check(py_obj)) {
 		int64_t i = (int64_t) PyInt_AsLong(py_obj);
 		if (i == -1 && PyErr_Occurred()) {
@@ -713,11 +707,6 @@
 			if (!value) {
 				// this should never happen, but if it did...
 				return as_error_update(err, AEROSPIKE_ERR_CLIENT, "record is null");
-<<<<<<< HEAD
-			} else if (PyBool_Check(value)) {
-				bool v = PyObject_IsTrue(value);
-				ret_val = as_record_set_bool(rec, name, v);
-=======
 			} else if (PyBool_Check(value)) { //TODO Change to true bool support post jump version.
 				switch (self->send_bool_as)
 					{
@@ -745,7 +734,6 @@
 					default:
 						return as_error_update(err, AEROSPIKE_ERR_CLIENT, "Unknown value for send_bool_as.");
 					}
->>>>>>> f805c839
 			} else if (PyInt_Check(value)) {
 				int64_t val = (int64_t) PyInt_AsLong(value);
 				if (val == -1 && PyErr_Occurred()) {
@@ -914,82 +902,6 @@
 	return err->code;
 }
 
-<<<<<<< HEAD
-/*
- * Convert pyobject to as_* type.
- * Returns AEROSPIKE_OK on success. On error, the err argument is populated.
- */
-as_status pyobject_to_astype_write(AerospikeClient * self, as_error * err, PyObject * py_value, as_val **val,
-		as_static_pool *static_pool, int serializer_type)
-{
-	as_error_reset(err);
-
-	if (PyBool_Check(py_value)) {
-		bool v = PyObject_IsTrue(py_value);
-		*val = (as_val *) as_boolean_new(v);
-	} else if (PyInt_Check(py_value)) {
-		int64_t i = (int64_t) PyInt_AsLong(py_value);
-		*val = (as_val *) as_integer_new(i);
-	} else if (PyLong_Check(py_value)) {
-		int64_t l = (int64_t) PyLong_AsLongLong(py_value);
-		*val = (as_val *) as_integer_new(l);
-	} else if (PyUnicode_Check(py_value)) {
-		PyObject * py_ustr = PyUnicode_AsUTF8String(py_value);
-		char * str = PyBytes_AsString(py_ustr);
-		*val = (as_val *) as_string_new(strdup(str), true);
-		Py_DECREF(py_ustr);
-	} else if (PyString_Check(py_value)) {
-		char * s = PyString_AsString(py_value);
-		*val = (as_val *) as_string_new(s, false);
-	} else if (!strcmp(py_value->ob_type->tp_name, "aerospike.Geospatial")) {
-		PyObject *py_parameter = PyString_FromString("geo_data");
-		PyObject* py_data = PyObject_GenericGetAttr(py_value, py_parameter);
-		Py_DECREF(py_parameter);
-		char *geo_value = PyString_AsString(AerospikeGeospatial_DoDumps(py_data, err));
-		*val = (as_val *) as_geojson_new(geo_value, false);
-	} else if (PyByteArray_Check(py_value)) {
-		uint8_t * b = (uint8_t *) PyByteArray_AsString(py_value);
-		uint32_t z = (uint32_t) PyByteArray_Size(py_value);
-		*val = (as_val *) as_bytes_new_wrap(b, z, false);
-	} else if (PyList_Check(py_value)) {
-		as_list * list = NULL;
-		pyobject_to_list(self, err, py_value, &list, static_pool, serializer_type);
-		if (err->code == AEROSPIKE_OK) {
-			*val = (as_val *) list;
-		}
-	} else if (PyDict_Check(py_value)) {
-		as_map * map = NULL;
-		pyobject_to_map(self, err, py_value, &map, static_pool, serializer_type);
-		if (err->code == AEROSPIKE_OK) {
-			*val = (as_val *) map;
-		}
-	} else if (AS_Matches_Classname(py_value, "aerospike.null")) {
-		*val = (as_val *) &as_nil;
-	} else if (AS_Matches_Classname(py_value, AS_CDT_WILDCARD_NAME)) {
-		*val = (as_val *) as_val_reserve(&as_cmp_wildcard);
-	} else if (AS_Matches_Classname(py_value, AS_CDT_INFINITE_NAME)) {
-		*val = (as_val *) as_val_reserve(&as_cmp_inf);
-	}else {
-		if (PyFloat_Check(py_value)) {
-			double d = PyFloat_AsDouble(py_value);
-			*val = (as_val *) as_double_new(d);
-		} else {
-			as_bytes *bytes;
-			GET_BYTES_POOL(bytes, static_pool, err);
-			if (err->code == AEROSPIKE_OK) {
-				if (serialize_based_on_serializer_policy(self, serializer_type,
-					&bytes, py_value, err) != AEROSPIKE_OK) {
-					return err->code;
-				}
-				*val = (as_val *) bytes;
-			}
-		}
-	}
-
-	return err->code;
-}
-=======
->>>>>>> f805c839
 
 as_status pyobject_to_key(as_error * err, PyObject * py_keytuple, as_key * key) 
 {
