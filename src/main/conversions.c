/*******************************************************************************
 * Copyright 2013-2019 Aerospike, Inc.
 *
 * Licensed under the Apache License, Version 2.0 (the "License");
 * you may not use this file except in compliance with the License.
 * You may obtain a copy of the License at
 *
 *     http://www.apache.org/licenses/LICENSE-2.0
 *
 * Unless required by applicable law or agreed to in writing, software
 * distributed under the License is distributed on an "AS IS" BASIS,
 * WITHOUT WARRANTIES OR CONDITIONS OF ANY KIND, either express or implied.
 * See the License for the specific language governing permissions and
 * limitations under the License.
 ******************************************************************************/


#include <Python.h>
#include <stdbool.h>

#include <aerospike/as_admin.h>
#include <aerospike/as_error.h>
#include <aerospike/as_key.h>
#include <aerospike/aerospike_key.h>
#include <aerospike/as_record.h>
#include <aerospike/as_geojson.h>

#include <aerospike/as_arraylist.h>
#include <aerospike/as_hashmap.h>
#include <aerospike/as_list.h>
#include <aerospike/as_map.h>
#include <aerospike/as_nil.h>
#include <aerospike/as_policy.h>
#include <aerospike/as_operations.h>
#include <aerospike/as_bytes.h>
#include <aerospike/as_double.h>
#include <aerospike/as_record_iterator.h>
#include <aerospike/as_msgpack_ext.h>

#include "conversions.h"
#include "geo.h"
#include "policy.h"
#include "serializer.h"
#include "exceptions.h"
#include "cdt_types.h"
#include "cdt_operation_utils.h"

#define PY_KEYT_NAMESPACE 0
#define PY_KEYT_SET 1
#define PY_KEYT_KEY 2
#define PY_KEYT_DIGEST 3

#define PY_EXCEPTION_CODE 0
#define PY_EXCEPTION_MSG 1
#define PY_EXCEPTION_FILE 2
#define PY_EXCEPTION_LINE 3
#define AS_PY_EXCEPTION_IN_DOUBT 4

<<<<<<< HEAD
#define CTX_KEY "ctx"
#define CDT_CTX_ORDER_KEY "order_key"
#define CDT_CTX_PAD_KEY "pad_key"

=======
>>>>>>> cd7abd25
bool requires_int(uint64_t op);

as_status as_udf_file_to_pyobject( as_error *err, as_udf_file * entry, PyObject ** py_file )
{
	as_error_reset(err);

	*py_file = PyDict_New();

	PyObject * py_name = PyString_FromString(entry->name);
	PyDict_SetItemString(*py_file, "name", py_name);
	Py_DECREF(py_name);

	PyObject * py_hash = PyByteArray_FromStringAndSize((char *) entry->hash, AS_UDF_FILE_HASH_SIZE);
	PyDict_SetItemString(*py_file, "hash", py_hash);
	Py_DECREF(py_hash);

	PyObject * py_type = PyInt_FromLong(entry->type);
	PyDict_SetItemString(*py_file, "type", py_type);
	Py_DECREF(py_type);

	PyObject * py_content = PyByteArray_FromStringAndSize((char *) entry->content.bytes, entry->content.size);
	PyDict_SetItemString(*py_file, "content", py_content);
	Py_DECREF(py_content);

	return err->code;
}

as_status as_udf_files_to_pyobject( as_error *err, as_udf_files *files, PyObject **py_files )
{
	as_error_reset(err);

	*py_files = PyList_New(0);

	for (uint32_t i = 0; i < files->size; i++) {

		PyObject * py_file;
		as_udf_file_to_pyobject( err, &((files->entries)[i]), &py_file );
		if (err->code != AEROSPIKE_OK) {
			goto END;
		}

		PyList_Append(*py_files, py_file);
		Py_DECREF(py_file);
	}

END:
	return err->code;
}


as_status strArray_to_pyobject( as_error * err, char str_array_ptr[][AS_ROLE_SIZE], PyObject **py_list, int roles_size )
{
	as_error_reset(err);
	int i;
	char *role;

	*py_list = PyList_New(0);

	for (i = 0; i < roles_size; i++) {
		role = str_array_ptr[i];
		PyObject *py_str = Py_BuildValue("s", role);
		PyList_Append(*py_list, py_str);

		Py_DECREF(py_str);
	}

	return err->code;
}

as_status as_user_array_to_pyobject( as_error *err, as_user **users, PyObject **py_as_users, int users_size )
{
	as_error_reset(err);
	int i;

	PyObject * py_users = PyDict_New();
	for (i = 0; i < users_size; i++) {

		PyObject * py_user = PyString_FromString(users[i]->name);
		PyObject * py_roles;
		strArray_to_pyobject(err, users[i]->roles, &py_roles, users[i]->roles_size);
		if (err->code != AEROSPIKE_OK) {
			break;
		}

		PyDict_SetItem(py_users, py_user, py_roles);

		Py_DECREF(py_user);
		Py_DECREF(py_roles);

	}
	*py_as_users = py_users;

	return err->code;
}

as_status pyobject_to_as_privileges(as_error *err, PyObject *py_privileges, as_privilege** privileges, int privileges_size) {
	as_error_reset(err);
	for (int i = 0; i < privileges_size; i++) {
		PyObject * py_val = PyList_GetItem(py_privileges, i);
		if (PyDict_Check(py_val)) {
			privileges[i] = (as_privilege *)cf_malloc(sizeof(as_privilege));
			PyObject *py_dict_key = PyString_FromString("code");
			if (PyDict_Contains(py_val, py_dict_key)) {
				PyObject *py_code = NULL;
				py_code  = PyDict_GetItemString(py_val, "code");
				privileges[i]->code = PyInt_AsLong(py_code);
			} else {
				as_error_update(err, AEROSPIKE_ERR_PARAM, "Code is a compulsory parameter in privileges dictionary");
				break;
			}
			Py_DECREF(py_dict_key);
			py_dict_key = PyString_FromString("ns");
			if (PyDict_Contains(py_val, py_dict_key)) {
				PyObject *py_ns  = PyDict_GetItemString(py_val, "ns");
				strcpy(privileges[i]->ns, PyString_AsString(py_ns));
			} else {
				strcpy(privileges[i]->ns, "");
			}
			Py_DECREF(py_dict_key);
			py_dict_key = PyString_FromString("set");
			if (PyDict_Contains(py_val, py_dict_key)) {
				PyObject *py_set  = PyDict_GetItemString(py_val, "set");
				strcpy(privileges[i]->set, PyString_AsString(py_set));
			} else {
				strcpy(privileges[i]->set, "");
			}
			Py_DECREF(py_dict_key);
		}
	}
	return err->code;
}

as_status as_role_array_to_pyobject( as_error *err, as_role **roles, PyObject **py_as_roles, int roles_size )
{
	as_error_reset(err);
	int i;

	PyObject * py_roles = PyDict_New();
	for (i = 0; i < roles_size; i++) {

		PyObject * py_role = PyString_FromString(roles[i]->name);
		PyObject * py_privileges = PyList_New(0);

		as_privilege_to_pyobject(err, roles[i]->privileges, &py_privileges, roles[i]->privileges_size);
		if (err->code != AEROSPIKE_OK) {
			break;
		}

		PyDict_SetItem(py_roles, py_role, py_privileges);

		Py_DECREF(py_role);
		Py_DECREF(py_privileges);

	}
	*py_as_roles = py_roles;

	return err->code;
}

as_status as_user_to_pyobject( as_error * err, as_user * user, PyObject ** py_as_user )
{
	as_error_reset(err);

	PyObject * py_roles;

	strArray_to_pyobject(err, user->roles, &py_roles, user->roles_size);
	if (err->code != AEROSPIKE_OK) {
		goto END;
	}

	*py_as_user = py_roles;

END:
	return err->code;
}

as_status as_role_to_pyobject( as_error * err, as_role * role, PyObject ** py_as_role )
{
	as_error_reset(err);

	PyObject * py_privileges = PyList_New(0);

	as_privilege_to_pyobject(err, role->privileges, &py_privileges, role->privileges_size);
	if (err->code != AEROSPIKE_OK) {
		goto END;
	}

	*py_as_role = py_privileges;

END:
	return err->code;
}

as_status as_privilege_to_pyobject( as_error * err, as_privilege privileges[], PyObject ** py_as_privilege, int privilege_size)
{
	as_error_reset(err);

	PyObject * py_ns = NULL;
	PyObject * py_set = NULL;
	PyObject * py_code = NULL;
	for (int i=0; i<privilege_size; i++) {
		py_ns = PyString_FromString(privileges[i].ns);
		py_set = PyString_FromString(privileges[i].set);
		py_code = PyInt_FromLong(privileges[i].code);

		PyObject *py_privilege = PyDict_New();
		PyDict_SetItemString(py_privilege, "ns", py_ns);
		PyDict_SetItemString(py_privilege, "set", py_set);
		PyDict_SetItemString(py_privilege, "code", py_code);

		Py_DECREF(py_ns);
		Py_DECREF(py_set);
		Py_DECREF(py_code);

		PyList_Append(*py_as_privilege, py_privilege);

		Py_DECREF(py_privilege);
	}

	return err->code;
}

as_status pyobject_to_strArray( as_error * err, PyObject * py_list,  char ** arr , uint32_t max_len)
{

	as_error_reset(err);
	PyObject* py_u_str = NULL;

	if (!PyList_Check(py_list)) {
		return as_error_update(err, AEROSPIKE_ERR_CLIENT, "not a list");
	}

	Py_ssize_t size = PyList_Size(py_list);

	char *s;
	for ( int i = 0; i < size; i++ ) {
		PyObject * py_val = PyList_GetItem(py_list, i);

		if (PyString_Check(py_val)) {
			s = PyString_AsString(py_val);

			if (strlen(s) < max_len) {
				strcpy(arr[i], s);
			} else {
				as_error_update(err, AEROSPIKE_ERR_CLIENT, "String exceeds max length");
				return err->code;
			}

		} else if (PyUnicode_Check(py_val)) {
			py_u_str = PyUnicode_AsUTF8String(py_val);
			if (!py_u_str) {
				as_error_update(err, AEROSPIKE_ERR_CLIENT, "Unable to convert unicode string");
				return err->code;
			}
			s = PyBytes_AsString(py_u_str);

			if (strlen(s) < max_len) {
				strcpy(arr[i], s);
				Py_DECREF(py_u_str);
			} else {
				Py_DECREF(py_u_str);
				as_error_update(err, AEROSPIKE_ERR_CLIENT, "String exceeds max length");
				return err->code;
			}

		} else {
			as_error_update(err, AEROSPIKE_ERR_CLIENT, "Item is not a string");
			return err->code;
		}

	}

	return err->code;
}

as_status pyobject_to_list(AerospikeClient * self, as_error * err, PyObject * py_list, as_list ** list, as_static_pool *static_pool, int serializer_type)
{
	as_error_reset(err);

	Py_ssize_t size = PyList_Size(py_list);

	if (*list == NULL) {
		*list = (as_list *) as_arraylist_new((uint32_t) size, 0);
	}

	for ( int i = 0; i < size; i++ ) {
		PyObject * py_val = PyList_GetItem(py_list, i);
		as_val * val = NULL;
		pyobject_to_val(self, err, py_val, &val, static_pool, serializer_type);
		if (err->code != AEROSPIKE_OK) {
			break;
		}
		as_list_append(*list, val);
	}

	if (err->code != AEROSPIKE_OK) {
		as_list_destroy(*list);
	}

	return err->code;
}

as_status pyobject_to_map(AerospikeClient * self, as_error * err, PyObject * py_dict, as_map ** map, as_static_pool *static_pool, int serializer_type)
{
	as_error_reset(err);

	PyObject * py_key = NULL;
	PyObject * py_val = NULL;
	Py_ssize_t pos = 0;
	Py_ssize_t size = PyDict_Size(py_dict);

	if (*map == NULL) {
		*map = (as_map *) as_hashmap_new((uint32_t) size);
	}

	while (PyDict_Next(py_dict, &pos, &py_key, &py_val)) {
		as_val * key = NULL;
		as_val * val = NULL;
		pyobject_to_val(self, err, py_key, &key, static_pool, serializer_type);
		if (err->code != AEROSPIKE_OK) {
			break;
		}
		pyobject_to_val(self, err, py_val, &val, static_pool, serializer_type);
		if (err->code != AEROSPIKE_OK) {
			if (key) {
				as_val_destroy(key);
			}
			break;
		}
		as_map_set(*map, key, val);
	}

	if (err->code != AEROSPIKE_OK) {
		as_map_destroy(*map);
	}

	return err->code;
}

as_status pyobject_to_val(AerospikeClient * self, as_error * err, PyObject * py_obj, as_val ** val, as_static_pool *static_pool, int serializer_type)
{
	as_error_reset(err);

	if (!py_obj) {
		// this should never happen, but if it did...
		return as_error_update(err, AEROSPIKE_ERR_CLIENT, "value is null");
	} else if (PyBool_Check(py_obj)) {
		as_bytes *bytes;
		GET_BYTES_POOL(bytes, static_pool, err);
		if (err->code == AEROSPIKE_OK) {
			if (serialize_based_on_serializer_policy(self, serializer_type,
				&bytes, py_obj, err) != AEROSPIKE_OK) {
				return err->code;
			}
			*val = (as_val *) bytes;
		}
	} else if (PyInt_Check(py_obj)) {
		int64_t i = (int64_t) PyInt_AsLong(py_obj);
		if (i == -1 && PyErr_Occurred()) {
			if (PyErr_ExceptionMatches(PyExc_OverflowError)) {
				return as_error_update(err, AEROSPIKE_ERR_PARAM, "integer value exceeds sys.maxsize");
			}
		}
		*val = (as_val *) as_integer_new(i);
	} else if (PyLong_Check(py_obj)) {
		int64_t l = (int64_t) PyLong_AsLongLong(py_obj);
		if (l == -1 && PyErr_Occurred()) {
			if (PyErr_ExceptionMatches(PyExc_OverflowError)) {
				return as_error_update(err, AEROSPIKE_ERR_PARAM, "integer value exceeds sys.maxsize");
			}
		}
		*val = (as_val *) as_integer_new(l);
	} else if (PyUnicode_Check(py_obj)) {
		PyObject * py_ustr = PyUnicode_AsUTF8String(py_obj);
		char * str = PyBytes_AsString(py_ustr);
		*val = (as_val *) as_string_new(strdup(str), true);
		Py_DECREF(py_ustr);
	} else if (PyString_Check(py_obj)) {
		char * s = PyString_AsString(py_obj);
		*val = (as_val *) as_string_new(s, false);
	 } else if (PyBytes_Check(py_obj)) {
	 	uint8_t * b = (uint8_t *) PyBytes_AsString(py_obj);
	 	uint32_t b_len  = (uint32_t)  PyBytes_Size(py_obj);
	 	*val = (as_val *) as_bytes_new_wrap(b, b_len, false);
	} else if (!strcmp(py_obj->ob_type->tp_name, "aerospike.Geospatial")) {
		PyObject *py_parameter = PyString_FromString("geo_data");
		PyObject* py_data = PyObject_GenericGetAttr(py_obj, py_parameter);
		Py_DECREF(py_parameter);
		char *geo_value = PyString_AsString(AerospikeGeospatial_DoDumps(py_data, err));
		Py_DECREF(py_data);
		*val = (as_val *) as_geojson_new(geo_value, false);
	} else if (PyByteArray_Check(py_obj)) {
		as_bytes *bytes;
		GET_BYTES_POOL(bytes, static_pool, err);
		if (err->code == AEROSPIKE_OK) {
			if (serialize_based_on_serializer_policy(self, serializer_type,
					&bytes, py_obj, err) != AEROSPIKE_OK) {
				return err->code;
			}
			*val = (as_val *) bytes;
		}
	} else if (PyList_Check(py_obj)) {
		as_list * list = NULL;
		pyobject_to_list(self, err, py_obj, &list, static_pool, serializer_type);
		if (err->code == AEROSPIKE_OK) {
			*val = (as_val *) list;
		}
	} else if (PyDict_Check(py_obj)) {
		as_map * map = NULL;
		pyobject_to_map(self, err, py_obj, &map, static_pool, serializer_type);
		if (err->code == AEROSPIKE_OK) {
			*val = (as_val *) map;
		}
	} else if (Py_None == py_obj) {
		*val = as_val_reserve(&as_nil);
	} else if (!strcmp(py_obj->ob_type->tp_name, "aerospike.null")) {
		*val = (as_val *) as_val_reserve(&as_nil);
	} else if (AS_Matches_Classname(py_obj, AS_CDT_WILDCARD_NAME)) {
		*val = (as_val *) as_val_reserve(&as_cmp_wildcard);
	} else if (AS_Matches_Classname(py_obj, AS_CDT_INFINITE_NAME)) {
		*val = (as_val *) as_val_reserve(&as_cmp_inf);
	} else {
		if (PyFloat_Check(py_obj)) {
			double d = PyFloat_AsDouble(py_obj);
			*val = (as_val *) as_double_new(d);
		} else {
			as_bytes *bytes;
			GET_BYTES_POOL(bytes, static_pool, err);
			if (err->code == AEROSPIKE_OK) {
				if (serialize_based_on_serializer_policy(self, serializer_type,
					&bytes, py_obj, err) != AEROSPIKE_OK) {
					return err->code;
				}
				*val = (as_val *) bytes;
			}
		}
	}

	return err->code;
}

/**
 * Converts a PyObject into an as_record.
 * Returns AEROSPIKE_OK on success. On error, the err argument is populated.
 */
as_status pyobject_to_record(AerospikeClient * self, as_error * err, PyObject * py_rec, PyObject * py_meta, 
		as_record * rec, int serializer_type, as_static_pool *static_pool)
{
	as_error_reset(err);

	if (!py_rec) {
		// this should never happen, but if it did...
		return as_error_update(err, AEROSPIKE_ERR_CLIENT, "record is null");
	} else if (PyDict_Check(py_rec)) {
		PyObject *key = NULL, *value = NULL, *py_ukey = NULL;
		Py_ssize_t pos = 0;
		Py_ssize_t size = PyDict_Size(py_rec);
		char *name = NULL;
		long ret_val = 0;

		as_record_init(rec, size);

		while (PyDict_Next(py_rec, &pos, &key, &value)) {

			if (PyUnicode_Check(key)) {
				py_ukey = PyUnicode_AsUTF8String(key);
				if (!py_ukey) {
					return as_error_update(err, AEROSPIKE_ERR_CLIENT, "Unicode bin name not encoded in utf-8.");
				}
				name = PyBytes_AsString(py_ukey);
			} else if (PyString_Check(key)) {
				name = PyString_AsString(key);
			} else {
				return as_error_update(err, AEROSPIKE_ERR_CLIENT, "A bin name must be a string or unicode string.");
			}

			if (self->strict_types) {
				if (strlen(name) > AS_BIN_NAME_MAX_LEN) {
					if (py_ukey) {
						Py_DECREF(py_ukey);
						py_ukey = NULL;
					}
					return as_error_update(err, AEROSPIKE_ERR_BIN_NAME, "A bin name should not exceed 14 characters limit");
				}
			}

			if (!value) {
				// this should never happen, but if it did...
				return as_error_update(err, AEROSPIKE_ERR_CLIENT, "record is null");
			} else if (PyBool_Check(value)) {
				as_bytes *bytes;
				GET_BYTES_POOL(bytes, static_pool, err);
				if (err->code == AEROSPIKE_OK) {
					if (serialize_based_on_serializer_policy(self, serializer_type,
							&bytes, value, err) != AEROSPIKE_OK) {
						return err->code;
					}
					ret_val = as_record_set_bytes(rec, name, bytes);
				}
			} else if (PyInt_Check(value)) {
				int64_t val = (int64_t) PyInt_AsLong(value);
				if (val == -1 && PyErr_Occurred()) {
					if (PyErr_ExceptionMatches(PyExc_OverflowError)) {
						return as_error_update(err, AEROSPIKE_ERR_PARAM, "integer value exceeds sys.maxsize");
					}
				}
				ret_val = as_record_set_int64(rec, name, val);
			} else if (PyLong_Check(value)) {
				int64_t val = (int64_t) PyLong_AsLongLong(value);
				if (val == -1 && PyErr_Occurred()) {
					if (PyErr_ExceptionMatches(PyExc_OverflowError)) {
						return as_error_update(err, AEROSPIKE_ERR_PARAM, "integer value exceeds sys.maxsize");
					}
				}
				ret_val = as_record_set_int64(rec, name, val);
			} else if (!strcmp(value->ob_type->tp_name, "aerospike.Geospatial")) {
				PyObject *py_geo_string = PyString_FromString("geo_data");
				PyObject* py_data = PyObject_GenericGetAttr(value, py_geo_string);
				Py_DECREF(py_geo_string);
				PyObject *py_dumps = AerospikeGeospatial_DoDumps(py_data, err);
				PyObject * py_ustr = NULL;
				char *geo_value = NULL;

				if (PyUnicode_Check(py_dumps)) {
					PyObject * py_ustr = PyUnicode_AsUTF8String(py_dumps);
					if (!py_ustr) {
						return as_error_update(err, AEROSPIKE_ERR_CLIENT, "Unicode value not encoded in utf-8.");
					}
					geo_value = PyBytes_AsString(py_ustr);
				} else {
					geo_value = PyString_AsString(py_dumps);
				}

				ret_val = as_record_set_geojson_strp(rec, name, strdup(geo_value), true);
				if (py_ustr != NULL) {
					Py_DECREF(py_ustr);
				}
				Py_DECREF(py_data);
				Py_DECREF(py_dumps);
			} else if (PyUnicode_Check(value)) {
				PyObject * py_ustr = PyUnicode_AsUTF8String(value);
				if (!py_ustr) {
					return as_error_update(err, AEROSPIKE_ERR_CLIENT, "Unicode value not encoded in utf-8.");
				}
				char * val = PyBytes_AsString(py_ustr);
				ret_val = as_record_set_strp(rec, name, strdup(val), true);
				Py_DECREF(py_ustr);
			} else if (PyString_Check(value)) {
				char * val = PyString_AsString(value);
				ret_val = as_record_set_strp(rec, name, val, false);
			} else if (PyByteArray_Check(value)) {
				as_bytes *bytes;
				GET_BYTES_POOL(bytes, static_pool, err);
				if (err->code == AEROSPIKE_OK) {
					if (serialize_based_on_serializer_policy(self, serializer_type,
							&bytes, value, err) != AEROSPIKE_OK) {
						return err->code;
					}
					ret_val = as_record_set_bytes(rec, name, bytes);
				}
			} else if (PyList_Check(value)) {
				// as_list
				as_list * list = NULL;
				pyobject_to_list(self, err, value, &list, static_pool, serializer_type);
				if (err->code != AEROSPIKE_OK) {
					break;
				}
				ret_val = as_record_set_list(rec, name, list);
			} else if (PyDict_Check(value)) {
				// as_map
				as_map * map = NULL;
				pyobject_to_map(self, err, value, &map, static_pool, serializer_type);
				if (err->code != AEROSPIKE_OK) {
					break;
				}
				ret_val = as_record_set_map(rec, name, map);
			} else if (!strcmp(value->ob_type->tp_name, "aerospike.null")) {
				ret_val = as_record_set_nil(rec, name);
			} else {
				if (PyFloat_Check(value)) {
					double val = PyFloat_AsDouble(value);
					ret_val = as_record_set_double(rec, name, val);
				} else {
					as_bytes *bytes;
					GET_BYTES_POOL(bytes, static_pool, err);
					if (err->code == AEROSPIKE_OK) {
						if (serialize_based_on_serializer_policy(self, serializer_type,
							&bytes, value, err) != AEROSPIKE_OK) {
							return err->code;
						}
						ret_val = as_record_set_bytes(rec, name, bytes);
					}
				}
			}

			if (py_ukey) {
				Py_DECREF(py_ukey);
				py_ukey = NULL;
			}

			if (self->strict_types) {
				if (!ret_val) {
					return as_error_update(err, AEROSPIKE_ERR_BIN_NAME, "Unable to set key-value pair");
				}
			}
		}

		if (py_meta  && py_meta != Py_None) {
			if (!PyDict_Check(py_meta)) {
				as_error_update(err, AEROSPIKE_ERR_PARAM, "meta must be a dictionary");
			} else {
				PyObject * py_gen = PyDict_GetItemString(py_meta, "gen");
				PyObject * py_ttl = PyDict_GetItemString(py_meta, "ttl");

				if (py_ttl) {
					if (PyInt_Check(py_ttl)) {
						rec->ttl = (uint32_t) PyInt_AsLong(py_ttl);
						if (rec->ttl == (uint32_t)-1 && PyErr_Occurred()) {
							if (PyErr_ExceptionMatches(PyExc_OverflowError)) {
								as_error_update(err, AEROSPIKE_ERR_PARAM, "integer value exceeds sys.maxsize");
							}
						}
					} else if (PyLong_Check(py_ttl)) {
						rec->ttl = (uint32_t) PyLong_AsLongLong(py_ttl);
						if (rec->ttl == (uint32_t)-1 && PyErr_Occurred()) {
							if (PyErr_ExceptionMatches(PyExc_OverflowError)) {
								as_error_update(err, AEROSPIKE_ERR_PARAM, "integer value exceeds sys.maxsize");
							}
						}
					} else {
						as_error_update(err, AEROSPIKE_ERR_PARAM, "TTL should be an int or long");
					}
				}

				if (py_gen) {
					if (PyInt_Check(py_gen)) {
						rec->gen = (uint16_t) PyInt_AsLong(py_gen);
						if (rec->gen == (uint16_t)-1 && PyErr_Occurred()) {
							if (PyErr_ExceptionMatches(PyExc_OverflowError)) {
								as_error_update(err, AEROSPIKE_ERR_PARAM, "integer value exceeds sys.maxsize");
							}
						}
					} else if (PyLong_Check(py_gen)) {
						rec->gen = (uint16_t) PyLong_AsLongLong(py_gen);
						if (rec->gen == (uint16_t)-1 && PyErr_Occurred()) {
							if (PyErr_ExceptionMatches(PyExc_OverflowError)) {
								as_error_update(err, AEROSPIKE_ERR_PARAM, "integer value exceeds sys.maxsize");
							}
						}
					} else {
						as_error_update(err, AEROSPIKE_ERR_PARAM, "Generation should be an int or long");
					}
				}
			}
		}


		if (err->code != AEROSPIKE_OK) {
			as_record_destroy(rec);
		}
	} else {
		as_error_update(err, AEROSPIKE_ERR_PARAM, "Record should be passed as bin-value pair");
	}

	return err->code;
}

/*
 * Convert pyobject to as_* type.
 * Returns AEROSPIKE_OK on success. On error, the err argument is populated.
 */
as_status pyobject_to_astype_write(AerospikeClient * self, as_error * err, PyObject * py_value, as_val **val,
		as_static_pool *static_pool, int serializer_type)
{
	as_error_reset(err);

	if (PyBool_Check(py_value)) {
		as_bytes *bytes;
		GET_BYTES_POOL(bytes, static_pool, err);
		if (err->code == AEROSPIKE_OK) {
			if (serialize_based_on_serializer_policy(self, serializer_type,
					&bytes, py_value, err)  != AEROSPIKE_OK) {
				return err->code;
			}
			*val = (as_val *) bytes;
		}
	} else if (PyInt_Check(py_value)) {
		int64_t i = (int64_t) PyInt_AsLong(py_value);
		*val = (as_val *) as_integer_new(i);
	} else if (PyLong_Check(py_value)) {
		int64_t l = (int64_t) PyLong_AsLongLong(py_value);
		*val = (as_val *) as_integer_new(l);
	} else if (PyUnicode_Check(py_value)) {
		PyObject * py_ustr = PyUnicode_AsUTF8String(py_value);
		char * str = PyBytes_AsString(py_ustr);
		*val = (as_val *) as_string_new(strdup(str), true);
		Py_DECREF(py_ustr);
	} else if (PyString_Check(py_value)) {
		char * s = PyString_AsString(py_value);
		*val = (as_val *) as_string_new(s, false);
	} else if (!strcmp(py_value->ob_type->tp_name, "aerospike.Geospatial")) {
		PyObject *py_parameter = PyString_FromString("geo_data");
		PyObject* py_data = PyObject_GenericGetAttr(py_value, py_parameter);
		Py_DECREF(py_parameter);
		char *geo_value = PyString_AsString(AerospikeGeospatial_DoDumps(py_data, err));
		*val = (as_val *) as_geojson_new(geo_value, false);
	} else if (PyByteArray_Check(py_value)) {
		uint8_t * b = (uint8_t *) PyByteArray_AsString(py_value);
		uint32_t z = (uint32_t) PyByteArray_Size(py_value);
		*val = (as_val *) as_bytes_new_wrap(b, z, false);
	} else if (PyList_Check(py_value)) {
		as_list * list = NULL;
		pyobject_to_list(self, err, py_value, &list, static_pool, serializer_type);
		if (err->code == AEROSPIKE_OK) {
			*val = (as_val *) list;
		}
	} else if (PyDict_Check(py_value)) {
		as_map * map = NULL;
		pyobject_to_map(self, err, py_value, &map, static_pool, serializer_type);
		if (err->code == AEROSPIKE_OK) {
			*val = (as_val *) map;
		}
	} else if (AS_Matches_Classname(py_value, "aerospike.null")) {
		*val = (as_val *) &as_nil;
	} else if (AS_Matches_Classname(py_value, AS_CDT_WILDCARD_NAME)) {
		*val = (as_val *) as_val_reserve(&as_cmp_wildcard);
	} else if (AS_Matches_Classname(py_value, AS_CDT_INFINITE_NAME)) {
		*val = (as_val *) as_val_reserve(&as_cmp_inf);
	}else {
		if (PyFloat_Check(py_value)) {
			double d = PyFloat_AsDouble(py_value);
			*val = (as_val *) as_double_new(d);
		} else {
			as_bytes *bytes;
			GET_BYTES_POOL(bytes, static_pool, err);
			if (err->code == AEROSPIKE_OK) {
				if (serialize_based_on_serializer_policy(self, serializer_type,
					&bytes, py_value, err) != AEROSPIKE_OK) {
					return err->code;
				}
				*val = (as_val *) bytes;
			}
		}
	}

	return err->code;
}

as_status pyobject_to_key(as_error * err, PyObject * py_keytuple, as_key * key) 
{
	as_error_reset(err);

	Py_ssize_t size = 0;
	PyObject * py_ns = NULL;
	PyObject * py_set = NULL;
	PyObject * py_key = NULL;
	PyObject * py_digest = NULL;

	char * ns = NULL;
	char * set = NULL;

	if (!py_keytuple) {
		// this should never happen, but if it did...
		return as_error_update(err, AEROSPIKE_ERR_PARAM, "key is null");
	}
	else if (PyTuple_Check(py_keytuple)) {
		size = PyTuple_Size(py_keytuple);

		if (size < 3 || size > 4) {
			return as_error_update(err, AEROSPIKE_ERR_PARAM, "key tuple must be (Namespace, Set, Key) or (Namespace, Set, None, Digest)");
		}

		py_ns = PyTuple_GetItem(py_keytuple, 0);
		py_set = PyTuple_GetItem(py_keytuple, 1);
		py_key = PyTuple_GetItem(py_keytuple, 2);

		if (size == 4) {
			py_digest = PyTuple_GetItem(py_keytuple, 3);
		}
	}
	else if (PyDict_Check(py_keytuple)) {
		py_ns = PyDict_GetItemString(py_keytuple, "ns");
		py_set = PyDict_GetItemString(py_keytuple, "set");
		py_key = PyDict_GetItemString(py_keytuple, "key");
		py_digest = PyDict_GetItemString(py_keytuple, "digest");
	}
	else {
		return as_error_update(err, AEROSPIKE_ERR_PARAM, "key is invalid");
	}


	if (!py_ns) {
		return as_error_update(err, AEROSPIKE_ERR_PARAM, "namespace is required");
	}
	else if (!PyString_Check(py_ns)) {
		return as_error_update(err, AEROSPIKE_ERR_PARAM, "namespace must be a string");
	}
	else {
		ns = PyString_AsString(py_ns);
	}

	PyObject * py_ustr = NULL;
	if (py_set && py_set != Py_None) {
		if (PyString_Check(py_set)) {
			set = PyString_AsString(py_set);
		}
		else if (PyUnicode_Check(py_set)) {
			py_ustr = PyUnicode_AsUTF8String(py_set);
			set = PyBytes_AsString(py_ustr);
		}
		else {
			return as_error_update(err, AEROSPIKE_ERR_PARAM, "set must be a string");
		}
	}

	as_key *returnResult = key;

	if (py_key && py_key != Py_None) {
		if (PyUnicode_Check(py_key)) {
			PyObject * py_ustr = PyUnicode_AsUTF8String(py_key);
			char * k = PyBytes_AsString(py_ustr);
			// free flag has to be true. Because, we are creating a new memory
			// for a primary key string using strdup()
			// This memory is destroyed when we call as_key_destroy()
			returnResult = as_key_init_strp(key, ns, set, strdup(k), true);
			Py_DECREF(py_ustr);
		}
		else if (PyString_Check(py_key)) {
			char * k = PyString_AsString(py_key);
			// free flag is set to false, as char *k is an user memory
			// when as_key_destroy is called, it will try to free this memory
			// which is invalid.
			returnResult = as_key_init_strp(key, ns, set, k, false);
		}
		else if (PyInt_Check(py_key)) {
			int64_t k = (int64_t) PyInt_AsLong(py_key);
			if (-1 == k && PyErr_Occurred()) {
				as_error_update(err, AEROSPIKE_ERR_PARAM, "integer value for KEY exceeds sys.maxsize");
			} else {
				returnResult = as_key_init_int64(key, ns, set, k);
			}
		}
		else if (PyLong_Check(py_key)) {
			int64_t k = (int64_t) PyLong_AsLongLong(py_key);
			if (-1 == k && PyErr_Occurred()) {
				as_error_update(err, AEROSPIKE_ERR_PARAM, "integer value for KEY exceeds sys.maxsize");
			} else {
				returnResult = as_key_init_int64(key, ns, set, k);
			}
		}
		else if (PyByteArray_Check(py_key)) {
			uint32_t sz = (uint32_t) PyByteArray_Size(py_key);

			if (sz <= 0) {
				as_error_update(err, AEROSPIKE_ERR_PARAM, "Byte array size cannot be 0");
			} else {
				uint8_t * byte_array = (uint8_t *) PyByteArray_AsString(py_key);
				returnResult = as_key_init_raw(key, ns, set, byte_array, sz);
			}
		}
		else if (PyBytes_Check(py_key)) {
			char * k = PyBytes_AsString(py_key);
			returnResult = as_key_init_strp(key, ns, set, strdup(k), true);
		}
		else {
			as_error_update(err, AEROSPIKE_ERR_PARAM, "key is invalid");
		}
	}
	else if (py_digest && py_digest != Py_None) {
		if (PyByteArray_Check(py_digest)) {
			uint32_t sz = (uint32_t) PyByteArray_Size(py_digest);

			if (sz != AS_DIGEST_VALUE_SIZE) {
				as_error_update(err, AEROSPIKE_ERR_PARAM, "digest size is invalid. should be 20 bytes, but received %d", sz);
			} else {
				uint8_t * digest = (uint8_t *) PyByteArray_AsString(py_digest);
				returnResult = as_key_init_digest(key, ns, set, digest);
			}
		}
		else {
			as_error_update(err, AEROSPIKE_ERR_PARAM, "digest is invalid. expected a bytearray");
		}
	}
	else {
		as_error_update(err, AEROSPIKE_ERR_PARAM, "either key or digest is required");
	}

	if (py_ustr) {
		Py_DECREF(py_ustr);
	}

	if (!returnResult) {
		as_error_update(err, AEROSPIKE_ERR_PARAM, "key is invalid");
	}

	return err->code;
}

typedef struct {
	as_error * err;
	uint32_t count;
	AerospikeClient * client;
	void * udata;
} conversion_data;



as_status do_val_to_pyobject(AerospikeClient * self, as_error * err, const as_val * val, PyObject ** py_val, bool cnvt_list_to_map)
{
	as_error_reset(err);
	switch( as_val_type(val) ) {
		case AS_INTEGER: {
				as_integer * i = as_integer_fromval(val);
				*py_val = PyInt_FromLong((long) as_integer_get(i));
				if (! *py_val) {
					as_error_update(err, AEROSPIKE_ERR_CLIENT, "Failed to create integer or long.");
				}
				break;
			}
		case AS_DOUBLE: {
				as_double * d = as_double_fromval(val);
				*py_val = PyFloat_FromDouble(as_double_get(d));

				if (! *py_val) {
					as_error_update(err, AEROSPIKE_ERR_CLIENT, "Failed to create float.");
				}

				break;
			}
		case AS_STRING: {
				as_string * s = as_string_fromval(val);
				char * str = as_string_get(s);
				if (str) {
					*py_val = PyString_FromString( str );
					if (! *py_val){
						size_t sz = strlen(str);
						*py_val = PyUnicode_DecodeUTF8(str, sz, NULL);
					}
					if (*py_val == NULL) {
						as_error_update(err, AEROSPIKE_ERR_CLIENT, "Unknown type for value");
						return err->code;
					}
				}
				else {
					Py_INCREF(Py_None);
					*py_val = Py_None;
				}
				break;
			}
		case AS_BYTES: {
				//uint32_t bval_size = as_bytes_size(bval);
				as_bytes * bval = as_bytes_fromval(val);
				if (deserialize_based_on_as_bytes_type(self, bval, py_val, err) != AEROSPIKE_OK) {
					return err->code;
				}
				break;
			}
		case AS_LIST: {
				as_list * l = as_list_fromval((as_val *) val);
				if (l) {
					PyObject * py_list = NULL;
					if (cnvt_list_to_map) {
						as_list_of_map_to_py_tuple_list(self, err, l, &py_list);
					} else {
						list_to_pyobject(self, err, l, &py_list);
					}
					if (err->code == AEROSPIKE_OK) {
						*py_val = py_list;
					}
				}
				break;
			}
		case AS_MAP: {
				as_map * m = as_map_fromval(val);
				if (m) {
					PyObject * py_map = NULL;
					map_to_pyobject(self, err, m, &py_map);
					if (err->code == AEROSPIKE_OK) {
						*py_val = py_map;
					}
				}
				break;
			}
		case AS_REC: {
				as_record * r = as_record_fromval(val);
				if (r) {
					PyObject * py_rec = NULL;
					record_to_pyobject(self, err, r, NULL, &py_rec);
					if (err->code == AEROSPIKE_OK) {
						*py_val = py_rec;
					}
				}
				break;
			}
		case AS_NIL: {
				Py_INCREF(Py_None);
				*py_val = Py_None;
				break;
			}
		case AS_GEOJSON: {
			as_geojson * gp = as_geojson_fromval(val);
			char * locstr = as_geojson_get(gp);
			PyObject *py_locstr = PyString_FromString(locstr);
			PyObject *py_loads = AerospikeGeospatial_DoLoads(py_locstr, err);
			Py_DECREF(py_locstr);
			if (err->code != AEROSPIKE_OK) {
				break;
			}
			*py_val = AerospikeGeospatial_New(err, py_loads);
			if (py_loads) {
				Py_DECREF(py_loads);
			}
			break;
		}
		default: {
				as_error_update(err, AEROSPIKE_ERR_CLIENT, "Unknown type for value");
				return err->code;
			}
	}

	return err->code;
}

as_status val_to_pyobject(AerospikeClient * self, as_error * err, const as_val * val, PyObject ** py_val) {
	return do_val_to_pyobject(self, err, val, py_val, false);
}

as_status val_to_pyobject_cnvt_list_to_map(AerospikeClient * self, as_error * err, const as_val * val, PyObject ** py_val) {
	return do_val_to_pyobject(self, err, val, py_val, true);
}

as_status as_list_of_map_to_py_tuple_list(AerospikeClient * self, as_error * err, const as_list * list, PyObject ** py_list) {
	PyObject * py_tuple = NULL;

	int size = as_list_size((as_list *)list);

	if (size%2 != 0) {
		return as_error_update(err, AEROSPIKE_ERR_CLIENT, "Invalid key list of key/value pairs");
	}

	*py_list = PyList_New(0);
	if (! *py_list) {
		return as_error_update(err, AEROSPIKE_ERR_CLIENT, "Failed to allocate memory for list.");
	}

	for (int i=0; i<size; i+=2) {
		as_val * key = as_list_get(list, i);
		as_val * value = as_list_get(list, i+1);

		if (!key || !value) {
			as_error_update(err, AEROSPIKE_ERR_CLIENT, "Null object found in returned list");
			goto CLEANUP;
		}

		PyObject * py_key = NULL;
		PyObject * py_value = NULL;

		if (val_to_pyobject(self, err, key, &py_key) != AEROSPIKE_OK) {
			goto CLEANUP;
		}
		if (val_to_pyobject(self, err, value, &py_value) != AEROSPIKE_OK) {
			Py_XDECREF(py_key);
			goto CLEANUP;
		}
		py_tuple = PyTuple_New(2);

		if (!py_tuple) {
			as_error_update(err, AEROSPIKE_ERR_CLIENT, "Failed to allocate memory for tuple");
			Py_XDECREF(py_key);
			Py_XDECREF(py_value);
			goto CLEANUP;
		}

		PyTuple_SetItem(py_tuple, 0, py_key);
		PyTuple_SetItem(py_tuple, 1, py_value);

		PyList_Append(*py_list, py_tuple);
		Py_DECREF(py_tuple);
	}

CLEANUP:
	if (err->code != AEROSPIKE_OK) {
		Py_DECREF(*py_list);
	}

	return err->code;
}

static bool list_to_pyobject_each(as_val * val, void * udata)
{
	if (!val) {
		return false;
	}

	conversion_data * convd = (conversion_data *) udata;
	as_error * err = convd->err;
	PyObject * py_list = (PyObject *) convd->udata;

	PyObject * py_val = NULL;
	val_to_pyobject(convd->client, convd->err, val, &py_val);

	if (err->code != AEROSPIKE_OK) {
		return false;
	}

	PyList_SetItem(py_list, convd->count, py_val);

	convd->count++;
	return true;
}

as_status list_to_pyobject(AerospikeClient * self, as_error * err, const as_list * list, PyObject ** py_list)
{
	*py_list = PyList_New(as_list_size((as_list *) list));

	if (! *py_list ) {
		return as_error_update(err, AEROSPIKE_ERR_CLIENT, "Failed to allocate memory for list");
	}

	conversion_data convd = {
		.err = err,
		.count = 0,
		.client = self,
		.udata = *py_list
	};

	as_list_foreach(list, list_to_pyobject_each, &convd);

	if (err->code != AEROSPIKE_OK) {
		Py_CLEAR(*py_list);
		return err->code;
	}

	return err->code;
}

static bool map_to_pyobject_each(const as_val * key, const as_val * val, void * udata)
{

	conversion_data * convd = (conversion_data *) udata;
	as_error * err = convd->err;

	if (!key || !val) {
		as_error_update(err, AEROSPIKE_ERR_CLIENT, "Received null key or value");
		return false;
	}

	PyObject * py_dict = (PyObject *) convd->udata;

	PyObject * py_key = NULL;
	val_to_pyobject(convd->client, convd->err, key, &py_key);

	if (err->code != AEROSPIKE_OK) {
		return false;
	}

	PyObject * py_val = NULL;
	val_to_pyobject(convd->client, convd->err, val, &py_val);

	if (err->code != AEROSPIKE_OK) {
		Py_DECREF(py_key);
		return false;
	}

	/* We failed to set a dictionary item. This is probably
	 * due to an unhashable keytype
	 */
	if(PyDict_SetItem(py_dict, py_key, py_val) == -1) {
		Py_CLEAR(py_key);
		Py_CLEAR(py_val);
		if (PyErr_Occurred() && PyErr_ExceptionMatches(PyExc_TypeError)) {
			as_error_update(err, AEROSPIKE_ERR_CLIENT, "Unable to use unhashable type as a dictionary key");
		} else {
			as_error_update(err, AEROSPIKE_ERR_CLIENT, "Unable to add dictionary item");
		}
		return false;
	}

	Py_DECREF(py_key);
	Py_DECREF(py_val);

	convd->count++;
	return true;
}

as_status map_to_pyobject(AerospikeClient * self, as_error * err, const as_map * map, PyObject ** py_map)
{
	*py_map = PyDict_New();

	if (! *py_map) {
		return as_error_update(err, AEROSPIKE_ERR_CLIENT, "Failed to allocate memory for dictionary.");
	}

	conversion_data convd = {
		.err = err,
		.count = 0,
		.client = self,
		.udata = *py_map
	};

	as_map_foreach(map, map_to_pyobject_each, &convd);

	if (err->code != AEROSPIKE_OK) {
		Py_DECREF(*py_map);
		return err->code;
	}

	return err->code;
}

as_status do_record_to_pyobject(AerospikeClient * self, as_error * err, const as_record * rec, const as_key * key, PyObject ** obj, bool cnvt_list_to_map)
{
	as_error_reset(err);
	*obj = NULL;

	if (!rec) {
		return as_error_update(err, AEROSPIKE_ERR_CLIENT, "record is null");
	}

	PyObject * py_rec = NULL;
	PyObject * py_rec_key = NULL;
	PyObject * py_rec_meta = NULL;
	PyObject * py_rec_bins = NULL;

	if (key_to_pyobject(err, key ? key : &rec->key, &py_rec_key) != AEROSPIKE_OK) {
		return err->code;
	}

	if (metadata_to_pyobject(err, rec, &py_rec_meta) != AEROSPIKE_OK) {
		Py_CLEAR(py_rec_key);
		return err->code;
	}

	if (bins_to_pyobject(self, err, rec, &py_rec_bins, cnvt_list_to_map) != AEROSPIKE_OK) {
		Py_CLEAR(py_rec_key);
		Py_CLEAR(py_rec_meta);
		return err->code;
	}

	if (!py_rec_key) {
		Py_INCREF(Py_None);
		py_rec_key = Py_None;
	}

	if (!py_rec_meta) {
		Py_INCREF(Py_None);
		py_rec_meta = Py_None;
	}

	if (!py_rec_bins) {
		Py_INCREF(Py_None);
		py_rec_bins = Py_None;
	}

	py_rec = PyTuple_New(3);
	PyTuple_SetItem(py_rec, 0, py_rec_key);
	PyTuple_SetItem(py_rec, 1, py_rec_meta);
	PyTuple_SetItem(py_rec, 2, py_rec_bins);

	*obj = py_rec;
	return err->code;
}

as_status record_to_pyobject(AerospikeClient * self, as_error * err, const as_record * rec, const as_key * key, PyObject ** obj)
{
	return do_record_to_pyobject(self, err, rec, key, obj, false);
}

as_status record_to_pyobject_cnvt_list_to_map(AerospikeClient * self, as_error * err, const as_record * rec, const as_key * key, PyObject ** obj)
{
	return do_record_to_pyobject(self, err, rec, key, obj, true);
}

as_status key_to_pyobject(as_error * err, const as_key * key, PyObject ** obj)
{
	as_error_reset(err);

	*obj = NULL;

	if (!key) {
		return as_error_update(err, AEROSPIKE_ERR_CLIENT, "key is null");
	}

	PyObject * py_namespace = NULL;
	PyObject * py_set = NULL;
	PyObject * py_key = NULL;
	PyObject * py_digest = NULL;

	if (key->ns && strlen(key->ns) > 0) {
		py_namespace = PyString_FromString(key->ns);
	}

	if (key->set && strlen(key->set) > 0) {
		py_set = PyString_FromString(key->set);
	}

	if (key->valuep) {
		as_val * val = (as_val *) key->valuep;
		as_val_t type = as_val_type(val);
		switch(type) {
			case AS_INTEGER: {
				as_integer * ival = as_integer_fromval(val);
				py_key = PyInt_FromLong((long) as_integer_get(ival));
				break;
			}
			case AS_STRING: {
				as_string * sval = as_string_fromval(val);
				py_key = PyString_FromString( as_string_get(sval) );
				if (!py_key){
					py_key = PyUnicode_DecodeUTF8(as_string_get(sval), as_string_len(sval), NULL);
					PyErr_Clear();
				}
				if (!py_key) {
					py_key = PyBytes_FromString(as_string_get(sval));
                }
				if (!py_key) {
					as_error_update(err, AEROSPIKE_ERR_CLIENT, "Unknown type for value");
					return err->code;
				}
				break;
			}
			case AS_BYTES: {
				as_bytes * bval = as_bytes_fromval(val);
				if (bval) {
					uint32_t bval_size = as_bytes_size(bval);
					py_key = PyByteArray_FromStringAndSize((char *) as_bytes_get(bval), bval_size);
				}
				break;
			}
			default: {
				break;
			}
		}
	}

	if (key->digest.init) {
		py_digest = PyByteArray_FromStringAndSize((char *) key->digest.value, AS_DIGEST_VALUE_SIZE);
	}


	if (!py_namespace) {
		Py_INCREF(Py_None);
		py_namespace = Py_None;
	}

	if (!py_set) {
		Py_INCREF(Py_None);
		py_set = Py_None;
	}

	if (!py_key) {
		Py_INCREF(Py_None);
		py_key = Py_None;
	}


	if (!py_digest) {
		Py_INCREF(Py_None);
		py_digest = Py_None;
	}

	PyObject * py_keyobj = PyTuple_New(4);
	PyTuple_SetItem(py_keyobj, PY_KEYT_NAMESPACE, py_namespace);
	PyTuple_SetItem(py_keyobj, PY_KEYT_SET, py_set);
	PyTuple_SetItem(py_keyobj, PY_KEYT_KEY, py_key);
	PyTuple_SetItem(py_keyobj, PY_KEYT_DIGEST, py_digest);

	*obj = py_keyobj;
	return err->code;
}

static bool do_bins_to_pyobject_each(const char * name, const as_val * val, void * udata, bool cnvt_list_to_map)
{
	if (!name || !val) {
		return false;
	}

	conversion_data * convd = (conversion_data *) udata;
	as_error * err = convd->err;
	PyObject * py_bins = (PyObject *) convd->udata;
	PyObject * py_val = NULL;

	if (cnvt_list_to_map) {
		val_to_pyobject_cnvt_list_to_map(convd->client, err, val, &py_val);
	} else {
		val_to_pyobject(convd->client, err, val, &py_val);
	}

	if (err->code != AEROSPIKE_OK) {
		return false;
	}

	PyDict_SetItemString(py_bins, name, py_val);

	Py_DECREF(py_val);

	convd->count++;
	return true;
}

static bool bins_to_pyobject_each_cnvt_list_to_map(const char * name, const as_val * val, void * udata)
{
	return do_bins_to_pyobject_each(name, val, udata, true);
}

static bool bins_to_pyobject_each(const char * name, const as_val * val, void * udata)
{
	return do_bins_to_pyobject_each(name, val, udata, false);
}

as_status bins_to_pyobject(AerospikeClient * self, as_error * err, const as_record * rec, PyObject ** py_bins, bool cnvt_list_to_map)
{
	as_error_reset(err);

	if (!rec) {
		// this should never happen, but if it did...
		return as_error_update(err, AEROSPIKE_ERR_CLIENT, "record is null");
	}

	*py_bins = PyDict_New();

	conversion_data convd = {
		.err = err,
		.count = 0,
		.client = self,
		.udata = *py_bins
	};

	as_record_foreach(rec, cnvt_list_to_map ? bins_to_pyobject_each_cnvt_list_to_map : bins_to_pyobject_each, &convd);

	if (err->code != AEROSPIKE_OK) {
		Py_DECREF(*py_bins);
		return err->code;
	}

	return err->code;
}

/*
 * operate_bins_to_pyobject
 *
 * Because operate returns a record with multiple entries per bin value, this function
 * iterates over each bin and adds a tuple of the form (bin_name, bin_value). These tuples
 * are stored in a list.
 * e.g. [('bin1', 5), ('bin1', 6), ('bin2', [3,4,5])]
 * Other converter functions assume one entry per bin name.
 * @param self A pointer to a Python Client aerospike wrapper, needed for deserialization
 * @param err pointer to as_error. It will be filled if an error is encountered.
 * @param rec the C client record to be converted to a list of tuples of bin values
 * @param py_bins Pointer to pointer to PyObject. It will be allocated and filled with list of tuples of bin values
 */
as_status operate_bins_to_pyobject(AerospikeClient * self, as_error * err, const as_record * rec, PyObject ** py_bins)
{
	as_error_reset(err);
	PyObject* py_bin_value = NULL;
	PyObject* py_bin_pair = NULL;

	if (!rec) {
		// this should never happen, but if it did...
		return as_error_update(err, AEROSPIKE_ERR_CLIENT, "record is null");
	}

	*py_bins = PyList_New(0);
	as_record_iterator it;
	as_record_iterator_init(&it, rec);

	while ( as_record_iterator_has_next(&it) ) {
	    as_bin * bin = as_record_iterator_next(&it);
	    py_bin_value = NULL;
	    py_bin_pair = NULL;
	    val_to_pyobject(self, err, (as_val*)as_bin_get_value(bin), &py_bin_value);
	    if (err->code != AEROSPIKE_OK) {
	    	goto CLEANUP;
	    }
	    if (!py_bin_value) {
	    	as_error_update(err, AEROSPIKE_ERR_CLIENT, "Null entry in operate ordered conversion");
	    	goto CLEANUP;
	    }
	    py_bin_pair = Py_BuildValue("sO", as_bin_get_name(bin), py_bin_value);
	    if (!py_bin_pair) {
	    	as_error_update(err, AEROSPIKE_ERR_CLIENT, "Unable to build bin entry");
		    Py_DECREF(py_bin_value);
	    	goto CLEANUP;
	    }
	    Py_DECREF(py_bin_value);
	    PyList_Append(*py_bins, py_bin_pair);
	    Py_DECREF(py_bin_pair);
	}

CLEANUP:
	if (err->code != AEROSPIKE_OK) {
		Py_DECREF(*py_bins);
	}

	as_record_iterator_destroy(&it);
	return err->code;
}

as_status metadata_to_pyobject(as_error * err, const as_record * rec, PyObject ** obj)
{
	as_error_reset(err);

	if (!rec) {
		// this should never happen, but if it did...
		return as_error_update(err, AEROSPIKE_ERR_CLIENT, "record is null");
	}

	PyObject * py_ttl = PyInt_FromLong(rec->ttl);
	PyObject * py_gen = PyInt_FromLong(rec->gen);

	PyObject * py_meta = PyDict_New();
	PyDict_SetItemString(py_meta, "ttl", py_ttl);
	PyDict_SetItemString(py_meta, "gen", py_gen);

	Py_DECREF(py_ttl);
	Py_DECREF(py_gen);

	*obj = py_meta;
	return err->code;
}

bool error_to_pyobject(const as_error * err, PyObject ** obj)
{
	PyObject * py_file = NULL;
	if (err->file) {
		py_file = PyString_FromString(err->file);
	}
	else {
		Py_INCREF(Py_None);
		py_file = Py_None;
	}
	PyObject * py_line = NULL;
	if (err->line > 0) {
		py_line = PyInt_FromLong(err->line);
	}
	else {
		Py_INCREF(Py_None);
		py_line = Py_None;
	}

	PyObject * py_code = PyLong_FromLongLong(err->code);
	PyObject * py_message = PyString_FromString(err->message);

	PyObject* py_in_doubt = err->in_doubt ? Py_True : Py_False;
	Py_INCREF(py_in_doubt);

	PyObject * py_err = PyTuple_New(5);
	PyTuple_SetItem(py_err, PY_EXCEPTION_CODE, py_code);
	PyTuple_SetItem(py_err, PY_EXCEPTION_MSG, py_message);
	PyTuple_SetItem(py_err, PY_EXCEPTION_FILE, py_file);
	PyTuple_SetItem(py_err, PY_EXCEPTION_LINE, py_line);
	PyTuple_SetItem(py_err, AS_PY_EXCEPTION_IN_DOUBT, py_in_doubt);
	*obj = py_err;
	return true;
}


void initialize_bin_for_strictypes(AerospikeClient *self, as_error *err, PyObject *py_value, as_binop *binop, char *bin, as_static_pool *static_pool) {

	as_bin *binop_bin = &binop->bin;
	if (PyInt_Check(py_value)) {
		int val = PyInt_AsLong(py_value);
		as_integer_init((as_integer *) &binop_bin->value, val);
		binop_bin->valuep = &binop_bin->value;
	} else if (PyLong_Check(py_value)) {
		long val = PyLong_AsLong(py_value);
		as_integer_init((as_integer *) &binop_bin->value, val);
		binop_bin->valuep = &binop_bin->value;
	} else if (PyString_Check(py_value)) {
		char * val = PyString_AsString(py_value);
		as_string_init((as_string *) &binop_bin->value, val, false);
		binop_bin->valuep = &binop_bin->value;
	} else if (PyUnicode_Check(py_value)) {
		PyObject *py_ustr1 = PyUnicode_AsUTF8String(py_value);
		char * val = PyBytes_AsString(py_ustr1);
		as_string_init((as_string *) &binop_bin->value, val, false);
		binop_bin->valuep = &binop_bin->value;
		Py_XDECREF(py_ustr1);
	} else if (PyFloat_Check(py_value)) {
		int64_t val = PyFloat_AsDouble(py_value);
		as_double_init((as_double *) &binop_bin->value, val);
		binop_bin->valuep = &binop_bin->value;
	} else if (PyList_Check(py_value)) {
		as_list * list = NULL;
		pyobject_to_list(self, err, py_value, &list, static_pool, SERIALIZER_PYTHON);
		((as_val *) &binop_bin->value)->type = AS_UNKNOWN;
		binop_bin->valuep = (as_bin_value *) list;
	} else if (PyDict_Check(py_value)) {
		as_map * map = NULL;
		pyobject_to_map(self, err, py_value, &map, static_pool, SERIALIZER_PYTHON);
		((as_val *) &binop_bin->value)->type = AS_UNKNOWN;
		binop_bin->valuep = (as_bin_value *) map;
	} else if (!strcmp(py_value->ob_type->tp_name, "aerospike.Geospatial")) {
		PyObject* py_data = PyObject_GenericGetAttr(py_value, PyString_FromString("geo_data"));
		char *geo_value = PyString_AsString(AerospikeGeospatial_DoDumps(py_data, err));
		as_geojson_init((as_geojson *) &binop_bin->value, geo_value, false);
		binop_bin->valuep = &binop_bin->value;
	} else if (!strcmp(py_value->ob_type->tp_name, "aerospike.null")) {
		((as_val *) &binop_bin->value)->type = AS_UNKNOWN;
		binop_bin->valuep = (as_bin_value *) &as_nil;
	} else if (PyByteArray_Check(py_value)) {
		as_bytes *bytes;
		GET_BYTES_POOL(bytes, static_pool, err);
		serialize_based_on_serializer_policy(self, SERIALIZER_PYTHON,
				&bytes, py_value, err);
		as_bytes_init_wrap((as_bytes *) &binop_bin->value, bytes->value, bytes->size, true);
		binop_bin->valuep = &binop_bin->value;
	} else {
		as_bytes *bytes;
		GET_BYTES_POOL(bytes, static_pool, err);
		serialize_based_on_serializer_policy(self, SERIALIZER_PYTHON,
				&bytes, py_value, err);
		((as_val *) &binop_bin->value)->type = AS_UNKNOWN;
		binop_bin->valuep = (as_bin_value *) bytes;
	}
	strcpy(binop_bin->name, bin);
}


as_status bin_strict_type_checking(AerospikeClient * self, as_error *err, PyObject *py_bin, char **bin)
{
	as_error_reset(err);

	if (py_bin) {
		if (PyString_Check(py_bin)) {
			*bin = PyString_AsString(py_bin);
		} else if (PyByteArray_Check(py_bin)) {
			*bin = PyByteArray_AsString(py_bin);
		} else {
			as_error_update(err, AEROSPIKE_ERR_PARAM, "Bin name should be of type string");
			goto CLEANUP;
		}

		if (self->strict_types) {
			if (strlen(*bin) > AS_BIN_NAME_MAX_LEN) {
				as_error_update(err, AEROSPIKE_ERR_BIN_NAME, "A bin name should not exceed 14 characters limit");
			}
		}
	}

CLEANUP:
	if (err->code != AEROSPIKE_OK) {
		PyObject * py_err = NULL;
		error_to_pyobject(err, &py_err);
		PyObject *exception_type = raise_exception(err);
		PyErr_SetObject(exception_type, py_err);
		Py_DECREF(py_err);
	}
	return err->code;
}

/**
 *******************************************************************************************************
 * This function checks for metadata and if present set it into the
 * as_operations.
 *
 * @param py_meta               The dictionary of metadata.
 * @param ops                   The as_operations object.
 * @param err                   The as_error to be populated by the function
 *                              with the encountered error if any.
 *
 * Returns: error code.
 *******************************************************************************************************
 */
as_status check_for_meta(PyObject * py_meta, as_operations * ops, as_error *err)
{
	as_error_reset(err);
	if (py_meta && PyDict_Check(py_meta)) {
		PyObject * py_gen = PyDict_GetItemString(py_meta, "gen");
		PyObject * py_ttl = PyDict_GetItemString(py_meta, "ttl");
		uint32_t ttl = 0;
		uint16_t gen = 0;
		if (py_ttl) {
			if (PyInt_Check(py_ttl)) {
				ttl = (uint32_t) PyInt_AsLong(py_ttl);
			} else if (PyLong_Check(py_ttl)) {
				ttl = (uint32_t) PyLong_AsLongLong(py_ttl);
			} else {
				return as_error_update(err, AEROSPIKE_ERR_PARAM, "Ttl should be an int or long");
			}

			if ((uint32_t)-1 == ttl  && PyErr_Occurred()) {
				return as_error_update(err, AEROSPIKE_ERR_PARAM, "integer value for ttl exceeds sys.maxsize");
			}
			ops->ttl = ttl;
		}

		if (py_gen) {
			if (PyInt_Check(py_gen)) {
				gen = (uint16_t) PyInt_AsLong(py_gen);
			} else if (PyLong_Check(py_gen)) {
				gen = (uint16_t) PyLong_AsLongLong(py_gen);
			} else {
				return as_error_update(err, AEROSPIKE_ERR_PARAM, "Generation should be an int or long");
			}

			if ((uint16_t)-1 == gen  && PyErr_Occurred()) {
				return as_error_update(err, AEROSPIKE_ERR_PARAM, "integer value for gen exceeds sys.maxsize");
			}
			ops->gen = gen;
		}
	} else if (py_meta && (py_meta != Py_None)) {
		return as_error_update(err, AEROSPIKE_ERR_PARAM, "Metadata should be of type dictionary");
	}
	return err->code;
}


as_status pyobject_to_index(AerospikeClient * self, as_error * err, PyObject * py_value, long * long_val) {
	if (PyInt_Check(py_value)) {
		*long_val = PyInt_AsLong(py_value);
	} else if (PyLong_Check(py_value)) {
		*long_val = PyLong_AsLong(py_value);
		if (*long_val == -1 && PyErr_Occurred() && self->strict_types) {
			if (PyErr_ExceptionMatches(PyExc_OverflowError)) {
				return as_error_update(err, AEROSPIKE_ERR_PARAM, "integer value exceeds sys.maxsize");
			}
		}
	} else {
		return as_error_update(err, AEROSPIKE_ERR_PARAM, "Offset should be of int or long type");
	}

	return err->code;
}

as_status
as_batch_read_results_to_pyobject(as_error* err, AerospikeClient* client, const as_batch_read* results,
		uint32_t size, PyObject** py_records)
{
	*py_records = NULL;
	PyObject* temp_py_recs = PyList_New(0);

	if (!temp_py_recs) {
		return as_error_update(err, AEROSPIKE_ERR_CLIENT, "Failed to allocate memory for batch results");
	}

	// Loop over results array
	for (uint32_t i = 0; i < size; i++) {
		PyObject * py_rec = NULL;
		PyObject * py_key = NULL;
		if (results[i].result == AEROSPIKE_OK) {
			/* There was a record for the item, but we failed to convert it, probably a deserialize issue, error out */
			record_to_pyobject(client, err, &results[i].record, results[i].key, &py_rec);
			if (!py_rec || err->code != AEROSPIKE_OK) {
				Py_XDECREF(temp_py_recs);
				return err->code;
			}
		/* The record wasn't found, build a (key, None, None) tuple */
		} else {
			key_to_pyobject(err, results[i].key, &py_key);
			if (!py_key || err->code != AEROSPIKE_OK) {
				Py_XDECREF(temp_py_recs);
				return err->code;
			}
			py_rec = Py_BuildValue("OOO", py_key, Py_None, Py_None);
			Py_DECREF(py_key);
		}

		if (!py_rec) {
			/* This means that build value, failed, so we are in trouble*/
			Py_XDECREF(temp_py_recs);
			return as_error_update(err, AEROSPIKE_ERR_CLIENT, "Failed to allocate memory for record entry");
		}

		if (PyList_Append(temp_py_recs, py_rec) != 0) {
			Py_DECREF(py_rec);
			Py_DECREF(temp_py_recs);
			return as_error_update(err, AEROSPIKE_ERR_CLIENT, "Failed to add record to results");
		}
		Py_DECREF(py_rec);

	}

	// Release Python State
	*py_records = temp_py_recs;
	return AEROSPIKE_OK;
}

as_status
batch_read_records_to_pyobject(AerospikeClient *self, as_error *err, as_batch_read_records* records, PyObject **py_recs)
{
	*py_recs = PyList_New(0);

	if (!(*py_recs)) {
		return as_error_update(err, AEROSPIKE_ERR_CLIENT, "Failed to allocate return list of records");
	}
	as_vector* list = &records->list;
	for (uint32_t i = 0; i < list->size; i++) {

		as_batch_read_record* batch = as_vector_get(list, i);
		PyObject* py_rec = NULL;
		PyObject* py_key = NULL;

		/* There should be a record, so convert it to a tuple */
		if (batch->result == AEROSPIKE_OK) {
			record_to_pyobject(self, err, &batch->record, &batch->key, &py_rec);
			if (!py_rec || err->code != AEROSPIKE_OK) {
				Py_CLEAR(*py_recs);
				return err->code;
			}
		/* No record, convert to (key, None, None) */
		} else {
			key_to_pyobject(err, &batch->key, &py_key);
			if (!py_key || err->code != AEROSPIKE_OK) {
				Py_CLEAR(*py_recs);
				return err->code;
			}
			py_rec = Py_BuildValue("OOO", py_key, Py_None, Py_None);
			Py_DECREF(py_key);
			if (!py_rec) {
				as_error_update(err, AEROSPIKE_ERR_CLIENT, "Failed to create a record tuple");
				Py_CLEAR(*py_recs);
				return err->code;
			}
		}

		if (PyList_Append(*py_recs, py_rec) != 0) {
			as_error_update(err, AEROSPIKE_ERR_CLIENT, "Failed to add record tuple to return list");
			Py_XDECREF(py_rec);
			Py_CLEAR(*py_recs);
			return err->code;
		}
		Py_DECREF(py_rec);
	}
	return AEROSPIKE_OK;
}

/*
This fetches a string from a Python String like. If it is a unicode in Python27, we need to convert it
to a bytes like object first, and keep track of the intermediate object for later deletion.
*/
as_status
string_and_pyuni_from_pystring(PyObject* py_string, PyObject** pyuni_r, char** c_str_ptr, as_error* err) {
	/* Not needed if we drop support for Python > 3 < 3.3 */

	PyObject* intermediate_uni = NULL;
	*c_str_ptr = NULL;
	if (PyString_Check(py_string)) {
		*c_str_ptr = PyString_AsString(py_string);
		return AEROSPIKE_OK;

	} else if (PyUnicode_Check(py_string)) {
		intermediate_uni = PyUnicode_AsUTF8String(py_string);
		if (!intermediate_uni) {
			return as_error_update(err, AEROSPIKE_ERR_PARAM, "Invalid unicode value");
		}

		*c_str_ptr = PyBytes_AsString(intermediate_uni);
		*pyuni_r = intermediate_uni;
		return AEROSPIKE_OK;
	}
	return as_error_update(err, AEROSPIKE_ERR_PARAM, "String value required");
}

// This function converts a list of cdt_ctx from aerospike_helpers.ctx to
// an as_cdt_ctx object for use with the c-client. the cdt_ctx parameter should be an uninitialized as_cdt_ctx
// object. This function will initilaise it, and free it IF an error occurs, otherwise, the caller must destroy
// the as_cdt_ctx when it is done.
as_status get_cdt_ctx(AerospikeClient* self, as_error* err, as_cdt_ctx* cdt_ctx, 
    PyObject* op_dict, bool* ctx_in_use, as_static_pool* static_pool, int serializer_type)
{
    PyObject* py_ctx = PyDict_GetItemString(op_dict, CTX_KEY);
    long int_val = 0;
    as_val* val = NULL;

    if (!py_ctx) {
        return AEROSPIKE_OK;
    }

    if (PyList_Check(py_ctx)) {
        Py_ssize_t py_list_size = PyList_Size(py_ctx);
        as_cdt_ctx_init(cdt_ctx, (int)py_list_size);

        for (int i = 0; i < py_list_size; i++) {
            PyObject* py_val = PyList_GetItem(py_ctx, (Py_ssize_t)i);

            PyObject* id_temp = PyObject_GetAttrString(py_val, "id");
            if (PyErr_Occurred()) {
				as_cdt_ctx_destroy(cdt_ctx);
                return as_error_update(err, AEROSPIKE_ERR_PARAM, "Failed to convert %s, id", CTX_KEY);
            }

            PyObject* value_temp = PyObject_GetAttrString(py_val, "value");
            if (PyErr_Occurred()) {
				as_cdt_ctx_destroy(cdt_ctx);
                return as_error_update(err, AEROSPIKE_ERR_PARAM, "Failed to convert %s, value", CTX_KEY);
            }

            PyObject* extra_args_temp = PyObject_GetAttrString(py_val, "extra_args");
            if (PyErr_Occurred()) {
				as_cdt_ctx_destroy(cdt_ctx);
                return as_error_update(err, AEROSPIKE_ERR_PARAM, "Failed to convert %s", CTX_KEY);
            }

            uint64_t item_type = PyLong_AsUnsignedLong(id_temp);
            if (PyErr_Occurred()) {
				as_cdt_ctx_destroy(cdt_ctx);
                return as_error_update(err, AEROSPIKE_ERR_PARAM, "Failed to convert %s, id to uint64_t", CTX_KEY);
            }

            // add an as_cdt_ctx with value to cdt_ctx
            if (requires_int(item_type)) {
                int_val = PyLong_AsLong(value_temp);
                if (PyErr_Occurred()) {
					as_cdt_ctx_destroy(cdt_ctx);
                    return as_error_update(err, AEROSPIKE_ERR_PARAM, "Failed to convert %s, value to long", CTX_KEY);
                }
                switch(item_type) {
                    case AS_CDT_CTX_LIST_INDEX:
                        as_cdt_ctx_add_list_index(cdt_ctx, int_val);
                        break;
                    case AS_CDT_CTX_LIST_RANK:
                        as_cdt_ctx_add_list_rank(cdt_ctx, int_val);
                        break;
                    case AS_CDT_CTX_MAP_INDEX:
                        as_cdt_ctx_add_map_index(cdt_ctx, int_val);
                        break;
                    case AS_CDT_CTX_MAP_RANK:
                        as_cdt_ctx_add_map_rank(cdt_ctx, int_val);
                        break;
					case CDT_CTX_LIST_INDEX_CREATE:;
						int list_order = 0;
						int pad = 0;
						get_int(err, CDT_CTX_ORDER_KEY, extra_args_temp, &list_order);
						get_int(err, CDT_CTX_PAD_KEY, extra_args_temp, &pad);
                        as_cdt_ctx_add_list_index_create(cdt_ctx, int_val, list_order, pad);
                        break;
                    default:
						as_cdt_ctx_destroy(cdt_ctx);
                        return as_error_update(err, AEROSPIKE_ERR_PARAM, "Failed to convert, unknown ctx operation %s", CTX_KEY);
                }
            } else {
                if (pyobject_to_val(self, err, value_temp, &val, static_pool, serializer_type) != AEROSPIKE_OK) {
                    return as_error_update(err, AEROSPIKE_ERR_PARAM, "Failed to convert %s, value to as_val", CTX_KEY);
                }
                switch(item_type) {
                    case AS_CDT_CTX_LIST_VALUE:
                        as_cdt_ctx_add_list_value(cdt_ctx, val);
                        break;
                    case AS_CDT_CTX_MAP_KEY:
                        as_cdt_ctx_add_map_key(cdt_ctx, val);
                        break;
                    case AS_CDT_CTX_MAP_VALUE:
                        as_cdt_ctx_add_map_value(cdt_ctx, val);
                        break;
                    case CDT_CTX_MAP_KEY_CREATE:;
						int map_order = 0;
						get_int(err, CDT_CTX_ORDER_KEY, extra_args_temp, &map_order);
                        as_cdt_ctx_add_map_key_create(cdt_ctx, val, map_order);
                        break;
                    default:
						as_cdt_ctx_destroy(cdt_ctx);
                        return as_error_update(err, AEROSPIKE_ERR_PARAM, "Failed to convert, unknown ctx operation %s", CTX_KEY);
                }
            }

            Py_DECREF(id_temp);
            Py_DECREF(value_temp);
        }
    }
    else {
        return as_error_update(err, AEROSPIKE_ERR_PARAM, "Failed to convert %s", CTX_KEY);
    }

	*ctx_in_use = true;
	return AEROSPIKE_OK;
}

bool
requires_int(uint64_t op) {
    return(
        op == AS_CDT_CTX_LIST_INDEX ||
        op == AS_CDT_CTX_LIST_RANK  ||
        op == AS_CDT_CTX_MAP_INDEX  ||
        op == AS_CDT_CTX_MAP_RANK   ||
		op == CDT_CTX_LIST_INDEX_CREATE
    );
}<|MERGE_RESOLUTION|>--- conflicted
+++ resolved
@@ -56,13 +56,10 @@
 #define PY_EXCEPTION_LINE 3
 #define AS_PY_EXCEPTION_IN_DOUBT 4
 
-<<<<<<< HEAD
 #define CTX_KEY "ctx"
 #define CDT_CTX_ORDER_KEY "order_key"
 #define CDT_CTX_PAD_KEY "pad_key"
 
-=======
->>>>>>> cd7abd25
 bool requires_int(uint64_t op);
 
 as_status as_udf_file_to_pyobject( as_error *err, as_udf_file * entry, PyObject ** py_file )
