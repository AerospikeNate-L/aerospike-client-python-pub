/*******************************************************************************
 * Copyright 2013-2021 Aerospike, Inc.
 *
 * Licensed under the Apache License, Version 2.0 (the "License");
 * you may not use this file except in compliance with the License.
 * You may obtain a copy of the License at
 *
 *     http://www.apache.org/licenses/LICENSE-2.0
 *
 * Unless required by applicable law or agreed to in writing, software
 * distributed under the License is distributed on an "AS IS" BASIS,
 * WITHOUT WARRANTIES OR CONDITIONS OF ANY KIND, either express or implied.
 * See the License for the specific language governing permissions and
 * limitations under the License.
 ******************************************************************************/


#include <Python.h>
#include <stdbool.h>

#include <aerospike/as_address.h>
#include <aerospike/as_admin.h>
#include <aerospike/as_error.h>
#include <aerospike/as_key.h>
#include <aerospike/aerospike_key.h>
#include <aerospike/as_record.h>
#include <aerospike/as_geojson.h>

#include <aerospike/as_arraylist.h>
#include <aerospike/as_hashmap.h>
#include <aerospike/as_list.h>
#include <aerospike/as_map.h>
#include <aerospike/as_nil.h>
#include <aerospike/as_policy.h>
#include <aerospike/as_operations.h>
#include <aerospike/as_boolean.h>
#include <aerospike/as_bytes.h>
#include <aerospike/as_double.h>
#include <aerospike/as_record_iterator.h>
#include <aerospike/as_msgpack_ext.h>

#include "conversions.h"
#include "geo.h"
#include "policy.h"
#include "serializer.h"
#include "exceptions.h"
#include "cdt_types.h"
#include "cdt_operation_utils.h"
#include "key_ordered_dict.h"

#define PY_KEYT_NAMESPACE 0
#define PY_KEYT_SET 1
#define PY_KEYT_KEY 2
#define PY_KEYT_DIGEST 3

#define PY_EXCEPTION_CODE 0
#define PY_EXCEPTION_MSG 1
#define PY_EXCEPTION_FILE 2
#define PY_EXCEPTION_LINE 3
#define AS_PY_EXCEPTION_IN_DOUBT 4

#define CTX_KEY "ctx"
#define CDT_CTX_ORDER_KEY "order_key"
#define CDT_CTX_PAD_KEY "pad_key"

static bool requires_int(uint64_t op);

static as_status py_bool_to_py_bytes_blob(AerospikeClient * self, as_error * err, as_static_pool *static_pool, PyObject * py_bool, as_bytes ** target, int serializer_type);
static as_status py_bool_to_as_integer(as_error * err, PyObject * py_bool, as_integer ** target);
static as_status py_bool_to_as_bool(as_error * err, PyObject * py_bool, as_boolean ** target);

as_status as_udf_file_to_pyobject( as_error *err, as_udf_file * entry, PyObject ** py_file )
{
	as_error_reset(err);

	*py_file = PyDict_New();

	PyObject * py_name = PyString_FromString(entry->name);
	PyDict_SetItemString(*py_file, "name", py_name);
	Py_DECREF(py_name);

	PyObject * py_hash = PyByteArray_FromStringAndSize((char *) entry->hash, AS_UDF_FILE_HASH_SIZE);
	PyDict_SetItemString(*py_file, "hash", py_hash);
	Py_DECREF(py_hash);

	PyObject * py_type = PyInt_FromLong(entry->type);
	PyDict_SetItemString(*py_file, "type", py_type);
	Py_DECREF(py_type);

	PyObject * py_content = PyByteArray_FromStringAndSize((char *) entry->content.bytes, entry->content.size);
	PyDict_SetItemString(*py_file, "content", py_content);
	Py_DECREF(py_content);

	return err->code;
}

as_status as_udf_files_to_pyobject( as_error *err, as_udf_files *files, PyObject **py_files )
{
	as_error_reset(err);

	*py_files = PyList_New(0);

	for (uint32_t i = 0; i < files->size; i++) {

		PyObject * py_file;
		as_udf_file_to_pyobject( err, &((files->entries)[i]), &py_file );
		if (err->code != AEROSPIKE_OK) {
			goto END;
		}

		PyList_Append(*py_files, py_file);
		Py_DECREF(py_file);
	}

END:
	return err->code;
}

as_status char_double_ptr_to_py_list( as_error * err, int num_elements, int element_size, char ** str_array_ptr, PyObject *py_list)
{
	as_error_reset(err);
	
	char *str;

	for (int i = 0; i < num_elements; i++) {
		str = str_array_ptr[i];
		PyObject *py_str = Py_BuildValue("s", str);
		if (py_str == NULL) {
			as_error_update(err, AEROSPIKE_ERR_CLIENT, "Unable to build string value from %s.", str);
			break;
		}

		PyList_Append(py_list, py_str);
		Py_DECREF(py_str);
	}

	return err->code;
}

as_status strArray_to_py_list( as_error * err, int num_elements, int element_size, char str_array_ptr[][element_size], PyObject *py_list)
{
	as_error_reset(err);
	
	char *str;

	for (int i = 0; i < num_elements; i++) {
		str = str_array_ptr[i];
		PyObject *py_str = Py_BuildValue("s", str);
		if (py_str == NULL) {
			as_error_update(err, AEROSPIKE_ERR_CLIENT, "Unable to build string value from %s.", str);
			break;
		}

		PyList_Append(py_list, py_str);
		Py_DECREF(py_str);
	}

	return err->code;
}

as_status as_user_array_to_pyobject( as_error *err, as_user **users, PyObject **py_as_users, int users_size )
{
	as_error_reset(err);
	int i;

	PyObject * py_users = PyDict_New();
	for (i = 0; i < users_size; i++) {

		PyObject * py_user = PyString_FromString(users[i]->name);
		PyObject * py_roles = PyList_New(0);
		strArray_to_py_list(err, users[i]->roles_size, AS_ROLE_SIZE, users[i]->roles, py_roles);
		if (err->code != AEROSPIKE_OK) {
			break;
		}

		PyDict_SetItem(py_users, py_user, py_roles);

		Py_DECREF(py_user);
		Py_DECREF(py_roles);

	}
	*py_as_users = py_users;

	return err->code;
}

/**
 *******************************************************************************************************
 * Convert a PyObject list of privilege dicts to an array of as_privilege.
 *
 * @param err                   (as_error) Updated to indicate result status, is AERROSPIKE_OK on success.
 * @param py_privileges         (PyObject*) Pointer to list of privilege dicts.
 * @param privileges         	(as_privilege**) Array of pointers to as_privilege structs.
 * @param privileges_size       (int) Number of privilege dicts in py_privileges.
 *
 * Returns an as_status. AERROSPIKE_OK(0) is success value.
 * In case of error, appropriate as_status will be returned.
 *******************************************************************************************************
 */
as_status pyobject_to_as_privileges(as_error *err, PyObject *py_privileges, as_privilege** privileges, int privileges_size) {
	as_error_reset(err);
	for (int i = 0; i < privileges_size; i++) {
		PyObject * py_val = PyList_GetItem(py_privileges, i);
		if (PyDict_Check(py_val)) {
			PyObject *py_dict_key = PyString_FromString("code");
			if (PyDict_Contains(py_val, py_dict_key)) {
				PyObject *py_code = NULL;
				py_code  = PyDict_GetItemString(py_val, "code");
				privileges[i]->code = PyInt_AsLong(py_code);
			} else {
				as_error_update(err, AEROSPIKE_ERR_PARAM, "Code is a compulsory parameter in privileges dictionary");
				break;
			}
			Py_DECREF(py_dict_key);
			py_dict_key = PyString_FromString("ns");
			if (PyDict_Contains(py_val, py_dict_key)) {
				PyObject *py_ns  = PyDict_GetItemString(py_val, "ns");
				strcpy(privileges[i]->ns, PyString_AsString(py_ns));
			} else {
				strcpy(privileges[i]->ns, "");
			}
			Py_DECREF(py_dict_key);
			py_dict_key = PyString_FromString("set");
			if (PyDict_Contains(py_val, py_dict_key)) {
				PyObject *py_set  = PyDict_GetItemString(py_val, "set");
				strcpy(privileges[i]->set, PyString_AsString(py_set));
			} else {
				strcpy(privileges[i]->set, "");
			}
			Py_DECREF(py_dict_key);
		}
	}
	return err->code;
}

as_status as_role_array_to_pyobject_old( as_error *err, as_role **roles, PyObject **py_as_roles, int roles_size )
{
	as_error_reset(err);
	int i;

	PyObject * py_roles = PyDict_New();
	for (i = 0; i < roles_size; i++) {

		PyObject * py_role = PyString_FromString(roles[i]->name);
		PyObject * py_privileges = PyList_New(0);

		as_privilege_to_pyobject(err, roles[i]->privileges, py_privileges, roles[i]->privileges_size);
		if (err->code != AEROSPIKE_OK) {
			Py_DECREF(py_role);
			Py_DECREF(py_privileges);
			break;
		}

		PyDict_SetItem(py_roles, py_role, py_privileges);

		Py_DECREF(py_role);
		Py_DECREF(py_privileges);

	}
	*py_as_roles = py_roles;

	return err->code;
}

as_status as_role_array_to_pyobject( as_error *err, as_role **roles, PyObject **py_as_roles, int roles_size )
{
	as_error_reset(err);
	int i;

	PyObject * py_roles = PyDict_New();
	for (i = 0; i < roles_size; i++) {

		const char * py_role_name = roles[i]->name;
		PyObject * py_role = PyDict_New();

		as_role_to_pyobject(err, roles[i], py_role);
		if (err->code != AEROSPIKE_OK) {
			break;
		}

		PyDict_SetItemString(py_roles, py_role_name, py_role);

		Py_DECREF(py_role);

	}
	*py_as_roles = py_roles;

	return err->code;
}

as_status as_user_to_pyobject( as_error * err, as_user * user, PyObject ** py_as_user )
{
	as_error_reset(err);

	PyObject * py_roles = PyList_New(0);

	strArray_to_py_list(err, user->roles_size, AS_ROLE_SIZE, user->roles, py_roles);
	if (err->code != AEROSPIKE_OK) {
		goto END;
	}

	*py_as_user = py_roles;

END:
	return err->code;
}

as_status as_role_to_pyobject_old( as_error * err, as_role * role, PyObject ** py_as_role )
{
	as_error_reset(err);

	PyObject * py_privileges = PyList_New(0);

	as_privilege_to_pyobject(err, role->privileges, py_privileges, role->privileges_size);
	if (err->code != AEROSPIKE_OK) {
		goto END;
	}

	*py_as_role = py_privileges;

END:
	return err->code;
}

/*
 * as_role_to_pyobject assumes py_as_role_dict is a python list.
 */
as_status as_role_to_pyobject( as_error * err, as_role * role, PyObject * py_as_role_dict )
{
	as_error_reset(err);

	const char * privelege_key = "privileges";
	const char * whitelist_key = "whitelist";
	const char * read_quota_key = "read_quota";
	const char * write_quota_key = "write_quota";

	PyObject * py_read_quota = NULL;
	PyObject * py_write_quota = NULL;

	PyObject * py_privileges = PyList_New(0);
	PyObject * py_whitelist = PyList_New(0);

	if (py_privileges == NULL || py_whitelist == NULL) {
		as_error_update(err, AEROSPIKE_ERR_CLIENT, "Failed to create py_as_role_dict, py_privileges, or py_whitelist.");
		goto END;
	}

	as_privilege_to_pyobject(err, role->privileges, py_privileges, role->privileges_size);
	if (err->code != AEROSPIKE_OK) {
		goto END;
	}

	if (PyDict_SetItemString(py_as_role_dict, privelege_key, py_privileges) == -1) {
		as_error_update(err, AEROSPIKE_ERR_CLIENT, "Failed to set %s in py_as_role_dict.", privelege_key);
		goto END;
	}

	if (char_double_ptr_to_py_list(err, role->whitelist_size, AS_IP_ADDRESS_SIZE, role->whitelist, py_whitelist) != AEROSPIKE_OK) {
		goto END;
	}

	if (PyDict_SetItemString(py_as_role_dict, whitelist_key, py_whitelist) == -1) {
		as_error_update(err, AEROSPIKE_ERR_CLIENT, "Failed to set %s in py_as_role_dict.", whitelist_key);
		goto END;
	}

	py_read_quota = Py_BuildValue("i", role->read_quota);
	py_write_quota = Py_BuildValue("i", role->write_quota);
	if (py_read_quota == NULL || py_write_quota == NULL) {
		as_error_update(err, AEROSPIKE_ERR_CLIENT, "Failed to create py_read_quota or py_write_quota.");
		goto END;
	}

	if (PyDict_SetItemString(py_as_role_dict, read_quota_key, py_read_quota) == -1) {
		as_error_update(err, AEROSPIKE_ERR_CLIENT, "Failed to set %s in py_as_role_dict.", read_quota_key);
		goto END;
	}

	if (PyDict_SetItemString(py_as_role_dict, write_quota_key, py_write_quota) == -1) {
		as_error_update(err, AEROSPIKE_ERR_CLIENT, "Failed to set %s in py_as_role_dict.", write_quota_key);
		goto END;
	}

END:
	Py_XDECREF(py_privileges);
	Py_XDECREF(py_whitelist);
	Py_XDECREF(py_read_quota);
	Py_XDECREF(py_write_quota);
	return err->code;
}

as_status as_privilege_to_pyobject( as_error * err, as_privilege privileges[], PyObject * py_as_privilege, int privilege_size)
{
	as_error_reset(err);

	PyObject * py_ns = NULL;
	PyObject * py_set = NULL;
	PyObject * py_code = NULL;
	for (int i = 0; i < privilege_size; i++) {
		py_ns = PyString_FromString(privileges[i].ns);
		py_set = PyString_FromString(privileges[i].set);
		py_code = PyInt_FromLong(privileges[i].code);

		PyObject *py_privilege = PyDict_New();
		PyDict_SetItemString(py_privilege, "ns", py_ns);
		PyDict_SetItemString(py_privilege, "set", py_set);
		PyDict_SetItemString(py_privilege, "code", py_code);

		Py_DECREF(py_ns);
		Py_DECREF(py_set);
		Py_DECREF(py_code);

		PyList_Append(py_as_privilege, py_privilege);

		Py_DECREF(py_privilege);
	}

	return err->code;
}

as_status pyobject_to_strArray( as_error * err, PyObject * py_list,  char ** arr , uint32_t max_len)
{

	as_error_reset(err);
	PyObject* py_u_str = NULL;

	if (!PyList_Check(py_list)) {
		return as_error_update(err, AEROSPIKE_ERR_CLIENT, "not a list");
	}

	Py_ssize_t size = PyList_Size(py_list);

	char *s;
	for ( int i = 0; i < size; i++ ) {
		PyObject * py_val = PyList_GetItem(py_list, i);

		if (PyString_Check(py_val)) {
			s = PyString_AsString(py_val);

			if (strlen(s) < max_len) {
				strcpy(arr[i], s);
			} else {
				as_error_update(err, AEROSPIKE_ERR_CLIENT, "String exceeds max length");
				return err->code;
			}

		} else if (PyUnicode_Check(py_val)) {
			py_u_str = PyUnicode_AsUTF8String(py_val);
			if (!py_u_str) {
				as_error_update(err, AEROSPIKE_ERR_CLIENT, "Unable to convert unicode string");
				return err->code;
			}
			s = PyBytes_AsString(py_u_str);

			if (strlen(s) < max_len) {
				strcpy(arr[i], s);
				Py_DECREF(py_u_str);
			} else {
				Py_DECREF(py_u_str);
				as_error_update(err, AEROSPIKE_ERR_CLIENT, "String exceeds max length");
				return err->code;
			}

		} else {
			as_error_update(err, AEROSPIKE_ERR_CLIENT, "Item is not a string");
			return err->code;
		}

	}

	return err->code;
}

as_status pyobject_to_list(AerospikeClient * self, as_error * err, PyObject * py_list, as_list ** list, as_static_pool *static_pool, int serializer_type)
{
	as_error_reset(err);

	Py_ssize_t size = PyList_Size(py_list);

	if (*list == NULL) {
		*list = (as_list *) as_arraylist_new((uint32_t) size, 0);
	}

	for ( int i = 0; i < size; i++ ) {
		PyObject * py_val = PyList_GetItem(py_list, i);
		as_val * val = NULL;
		pyobject_to_val(self, err, py_val, &val, static_pool, serializer_type);
		if (err->code != AEROSPIKE_OK) {
			break;
		}
		as_list_append(*list, val);
	}

	if (err->code != AEROSPIKE_OK) {
		as_list_destroy(*list);
	}

	return err->code;
}

as_status pyobject_to_map(AerospikeClient * self, as_error * err, PyObject * py_dict, as_map ** map, as_static_pool *static_pool, int serializer_type)
{
	as_error_reset(err);

	PyObject * py_key = NULL;
	PyObject * py_val = NULL;
	Py_ssize_t pos = 0;
	Py_ssize_t size = PyDict_Size(py_dict);

	if (*map == NULL) {
		*map = (as_map *) as_hashmap_new((uint32_t) size);
	}

	while (PyDict_Next(py_dict, &pos, &py_key, &py_val)) {
		as_val * key = NULL;
		as_val * val = NULL;
		pyobject_to_val(self, err, py_key, &key, static_pool, serializer_type);
		if (err->code != AEROSPIKE_OK) {
			break;
		}
		pyobject_to_val(self, err, py_val, &val, static_pool, serializer_type);
		if (err->code != AEROSPIKE_OK) {
			if (key) {
				as_val_destroy(key);
			}
			break;
		}
		as_map_set(*map, key, val);
	}

	if (err->code != AEROSPIKE_OK) {
		as_map_destroy(*map);
	}

	return err->code;
}

as_status pyobject_to_val(AerospikeClient * self, as_error * err, PyObject * py_obj, as_val ** val, as_static_pool * static_pool, int serializer_type)
{
	as_error_reset(err);

	if (!py_obj) {
		// this should never happen, but if it did...
		return as_error_update(err, AEROSPIKE_ERR_CLIENT, "value is null");
	} else if (PyBool_Check(py_obj)) { //TODO Change to true bool support post jump version.
		switch (self->send_bool_as)
			{
			case SEND_BOOL_AS_PY_BYTES:;
				as_bytes * bool_bytes = NULL;
				if (py_bool_to_py_bytes_blob(self, err, static_pool, py_obj, &bool_bytes, serializer_type) != AEROSPIKE_OK) {
					return err->code;
				}
				*val = (as_val*) bool_bytes;
				break;
			case SEND_BOOL_AS_AS_BOOL:;
				as_boolean * converted_bool = NULL;
				if (py_bool_to_as_bool(err, py_obj, &converted_bool) != AEROSPIKE_OK) {
					return err->code;
				}
				*val = (as_val*) converted_bool;
				break;
			case SEND_BOOL_AS_INTEGER:;
				as_integer * converted_integer = NULL;
				if (py_bool_to_as_integer(err, py_obj, &converted_integer) != AEROSPIKE_OK) {
					return err->code;
				}
				*val = (as_val*) converted_integer;
				break;
			default:
				return as_error_update(err, AEROSPIKE_ERR_CLIENT, "Unknown value for send_bool_as.");
			}
	} else if (PyInt_Check(py_obj)) {
		int64_t i = (int64_t) PyInt_AsLong(py_obj);
		if (i == -1 && PyErr_Occurred()) {
			if (PyErr_ExceptionMatches(PyExc_OverflowError)) {
				return as_error_update(err, AEROSPIKE_ERR_PARAM, "integer value exceeds sys.maxsize");
			}
		}
		*val = (as_val *) as_integer_new(i);
	} else if (PyLong_Check(py_obj)) {
		int64_t l = (int64_t) PyLong_AsLongLong(py_obj);
		if (l == -1 && PyErr_Occurred()) {
			if (PyErr_ExceptionMatches(PyExc_OverflowError)) {
				return as_error_update(err, AEROSPIKE_ERR_PARAM, "integer value exceeds sys.maxsize");
			}
		}
		*val = (as_val *) as_integer_new(l);
	} else if (PyUnicode_Check(py_obj)) {
		PyObject * py_ustr = PyUnicode_AsUTF8String(py_obj);
		char * str = PyBytes_AsString(py_ustr);
		*val = (as_val *) as_string_new(strdup(str), true);
		Py_DECREF(py_ustr);
	} else if (PyString_Check(py_obj)) {
		char * s = PyString_AsString(py_obj);
		*val = (as_val *) as_string_new(s, false);
	 } else if (PyBytes_Check(py_obj)) {
	 	uint8_t * b = (uint8_t *) PyBytes_AsString(py_obj);
	 	uint32_t b_len  = (uint32_t)  PyBytes_Size(py_obj);
	 	*val = (as_val *) as_bytes_new_wrap(b, b_len, false);
	} else if (!strcmp(py_obj->ob_type->tp_name, "aerospike.Geospatial")) {
		PyObject *py_parameter = PyString_FromString("geo_data");
		PyObject* py_data = PyObject_GenericGetAttr(py_obj, py_parameter);
		Py_DECREF(py_parameter);
		char *geo_value = PyString_AsString(AerospikeGeospatial_DoDumps(py_data, err));
		Py_DECREF(py_data);
		*val = (as_val *) as_geojson_new(geo_value, false);
	} else if (PyByteArray_Check(py_obj)) {
		as_bytes *bytes;
		GET_BYTES_POOL(bytes, static_pool, err);
		if (err->code == AEROSPIKE_OK) {
			if (serialize_based_on_serializer_policy(self, serializer_type,
					&bytes, py_obj, err) != AEROSPIKE_OK) {
				return err->code;
			}
			*val = (as_val *) bytes;
		}
	} else if (PyList_Check(py_obj)) {
		as_list * list = NULL;
		pyobject_to_list(self, err, py_obj, &list, static_pool, serializer_type);
		if (err->code == AEROSPIKE_OK) {
			*val = (as_val *) list;
		}
	} else if (PyDict_Check(py_obj)) {
		as_map * map = NULL;
		pyobject_to_map(self, err, py_obj, &map, static_pool, serializer_type);
		if (err->code == AEROSPIKE_OK) {
			if (PyObject_IsInstance(py_obj, AerospikeKeyOrderedDict_Get_Type())) {
				// Special case for aerospike.KeyOrderedDict, useful to just in time sort maps for by value operations.
				map->flags |= AS_MAP_KEY_ORDERED;
			}

			*val = (as_val *) map;
		}
	} else if (Py_None == py_obj) {
		*val = as_val_reserve(&as_nil);
	} else if (!strcmp(py_obj->ob_type->tp_name, "aerospike.null")) {
		*val = (as_val *) as_val_reserve(&as_nil);
	} else if (AS_Matches_Classname(py_obj, AS_CDT_WILDCARD_NAME)) {
		*val = (as_val *) as_val_reserve(&as_cmp_wildcard);
	} else if (AS_Matches_Classname(py_obj, AS_CDT_INFINITE_NAME)) {
		*val = (as_val *) as_val_reserve(&as_cmp_inf);
	} else {
		if (PyFloat_Check(py_obj)) {
			double d = PyFloat_AsDouble(py_obj);
			*val = (as_val *) as_double_new(d);
		} else {
			as_bytes *bytes;
			GET_BYTES_POOL(bytes, static_pool, err);
			if (err->code == AEROSPIKE_OK) {
				if (serialize_based_on_serializer_policy(self, serializer_type,
					&bytes, py_obj, err) != AEROSPIKE_OK) {
					return err->code;
				}
				*val = (as_val *) bytes;
			}
		}
	}

	return err->code;
}

/**
 * Converts a PyObject into an as_record.
 * Returns AEROSPIKE_OK on success. On error, the err argument is populated.
 */
as_status pyobject_to_record(AerospikeClient * self, as_error * err, PyObject * py_rec, PyObject * py_meta, 
		as_record * rec, int serializer_type, as_static_pool *static_pool)
{
	as_error_reset(err);

	if (!py_rec) {
		// this should never happen, but if it did...
		return as_error_update(err, AEROSPIKE_ERR_CLIENT, "record is null");
	} else if (PyDict_Check(py_rec)) {
		PyObject *key = NULL, *value = NULL, *py_ukey = NULL;
		Py_ssize_t pos = 0;
		Py_ssize_t size = PyDict_Size(py_rec);
		char *name = NULL;
		long ret_val = 0;

		as_record_init(rec, size);

		while (PyDict_Next(py_rec, &pos, &key, &value)) {

			if (PyUnicode_Check(key)) {
				py_ukey = PyUnicode_AsUTF8String(key);
				if (!py_ukey) {
					return as_error_update(err, AEROSPIKE_ERR_CLIENT, "Unicode bin name not encoded in utf-8.");
				}
				name = PyBytes_AsString(py_ukey);
			} else if (PyString_Check(key)) {
				name = PyString_AsString(key);
			} else {
				return as_error_update(err, AEROSPIKE_ERR_CLIENT, "A bin name must be a string or unicode string.");
			}

			if (self->strict_types) {
				if (strlen(name) > AS_BIN_NAME_MAX_LEN) {
					if (py_ukey) {
						Py_DECREF(py_ukey);
						py_ukey = NULL;
					}
					return as_error_update(err, AEROSPIKE_ERR_BIN_NAME, "A bin name should not exceed 14 characters limit");
				}
			}

			if (!value) {
				// this should never happen, but if it did...
				return as_error_update(err, AEROSPIKE_ERR_CLIENT, "record is null");
			} else if (PyBool_Check(value)) { //TODO Change to true bool support post jump version.
				switch (self->send_bool_as)
					{
					case SEND_BOOL_AS_PY_BYTES:;
						as_bytes * bool_bytes = NULL;
						if (py_bool_to_py_bytes_blob(self, err, static_pool, value, &bool_bytes, serializer_type) != AEROSPIKE_OK) {
							return err->code;
						}
						ret_val = as_record_set_bytes(rec, name, bool_bytes);
						break;
					case SEND_BOOL_AS_AS_BOOL:;
						as_boolean * converted_bool = NULL;
						if (py_bool_to_as_bool(err, value, &converted_bool) != AEROSPIKE_OK) {
							return err->code;
						}
						ret_val = as_record_set_bool(rec, name, as_boolean_get(converted_bool));
						break;
					case SEND_BOOL_AS_INTEGER:;
						as_integer * converted_integer = NULL;
						if (py_bool_to_as_integer(err, value, &converted_integer) != AEROSPIKE_OK) {
							return err->code;
						}
						ret_val = as_record_set_integer(rec, name, converted_integer);
						break;
					default:
						return as_error_update(err, AEROSPIKE_ERR_CLIENT, "Unknown value for send_bool_as.");
					}
			} else if (PyInt_Check(value)) {
				int64_t val = (int64_t) PyInt_AsLong(value);
				if (val == -1 && PyErr_Occurred()) {
					if (PyErr_ExceptionMatches(PyExc_OverflowError)) {
						return as_error_update(err, AEROSPIKE_ERR_PARAM, "integer value exceeds sys.maxsize");
					}
				}
				ret_val = as_record_set_int64(rec, name, val);
			} else if (PyLong_Check(value)) {
				int64_t val = (int64_t) PyLong_AsLongLong(value);
				if (val == -1 && PyErr_Occurred()) {
					if (PyErr_ExceptionMatches(PyExc_OverflowError)) {
						return as_error_update(err, AEROSPIKE_ERR_PARAM, "integer value exceeds sys.maxsize");
					}
				}
				ret_val = as_record_set_int64(rec, name, val);
			} else if (!strcmp(value->ob_type->tp_name, "aerospike.Geospatial")) {
				PyObject *py_geo_string = PyString_FromString("geo_data");
				PyObject* py_data = PyObject_GenericGetAttr(value, py_geo_string);
				Py_DECREF(py_geo_string);
				PyObject *py_dumps = AerospikeGeospatial_DoDumps(py_data, err);
				PyObject * py_ustr = NULL;
				char *geo_value = NULL;

				if (PyUnicode_Check(py_dumps)) {
					PyObject * py_ustr = PyUnicode_AsUTF8String(py_dumps);
					if (!py_ustr) {
						return as_error_update(err, AEROSPIKE_ERR_CLIENT, "Unicode value not encoded in utf-8.");
					}
					geo_value = PyBytes_AsString(py_ustr);
				} else {
					geo_value = PyString_AsString(py_dumps);
				}

				ret_val = as_record_set_geojson_strp(rec, name, strdup(geo_value), true);
				if (py_ustr != NULL) {
					Py_DECREF(py_ustr);
				}
				Py_DECREF(py_data);
				Py_DECREF(py_dumps);
			} else if (PyUnicode_Check(value)) {
				PyObject * py_ustr = PyUnicode_AsUTF8String(value);
				if (!py_ustr) {
					return as_error_update(err, AEROSPIKE_ERR_CLIENT, "Unicode value not encoded in utf-8.");
				}
				char * val = PyBytes_AsString(py_ustr);
				ret_val = as_record_set_strp(rec, name, strdup(val), true);
				Py_DECREF(py_ustr);
			} else if (PyString_Check(value)) {
				char * val = PyString_AsString(value);
				ret_val = as_record_set_strp(rec, name, val, false);
			} else if (PyByteArray_Check(value)) {
				as_bytes *bytes;
				GET_BYTES_POOL(bytes, static_pool, err);
				if (err->code == AEROSPIKE_OK) {
					if (serialize_based_on_serializer_policy(self, serializer_type,
							&bytes, value, err) != AEROSPIKE_OK) {
						return err->code;
					}
					ret_val = as_record_set_bytes(rec, name, bytes);
				}
			} else if (PyList_Check(value)) {
				// as_list
				as_list * list = NULL;
				pyobject_to_list(self, err, value, &list, static_pool, serializer_type);
				if (err->code != AEROSPIKE_OK) {
					break;
				}
				ret_val = as_record_set_list(rec, name, list);
			} else if (PyDict_Check(value)) {
				// as_map
				as_map * map = NULL;
				pyobject_to_map(self, err, value, &map, static_pool, serializer_type);
				if (err->code != AEROSPIKE_OK) {
					break;
				}
				ret_val = as_record_set_map(rec, name, map);
			} else if (!strcmp(value->ob_type->tp_name, "aerospike.null")) {
				ret_val = as_record_set_nil(rec, name);
			} else {
				if (PyFloat_Check(value)) {
					double val = PyFloat_AsDouble(value);
					ret_val = as_record_set_double(rec, name, val);
				} else {
					as_bytes *bytes;
					GET_BYTES_POOL(bytes, static_pool, err);
					if (err->code == AEROSPIKE_OK) {
						if (serialize_based_on_serializer_policy(self, serializer_type,
							&bytes, value, err) != AEROSPIKE_OK) {
							return err->code;
						}
						ret_val = as_record_set_bytes(rec, name, bytes);
					}
				}
			}

			if (py_ukey) {
				Py_DECREF(py_ukey);
				py_ukey = NULL;
			}

			if (self->strict_types) {
				if (!ret_val) {
					return as_error_update(err, AEROSPIKE_ERR_BIN_NAME, "Unable to set key-value pair");
				}
			}
		}

		if (py_meta  && py_meta != Py_None) {
			if (!PyDict_Check(py_meta)) {
				as_error_update(err, AEROSPIKE_ERR_PARAM, "meta must be a dictionary");
			} else {
				PyObject * py_gen = PyDict_GetItemString(py_meta, "gen");
				PyObject * py_ttl = PyDict_GetItemString(py_meta, "ttl");

				if (py_ttl) {
					if (PyInt_Check(py_ttl)) {
						rec->ttl = (uint32_t) PyInt_AsLong(py_ttl);
						if (rec->ttl == (uint32_t)-1 && PyErr_Occurred()) {
							if (PyErr_ExceptionMatches(PyExc_OverflowError)) {
								as_error_update(err, AEROSPIKE_ERR_PARAM, "integer value exceeds sys.maxsize");
							}
						}
					} else if (PyLong_Check(py_ttl)) {
						rec->ttl = (uint32_t) PyLong_AsLongLong(py_ttl);
						if (rec->ttl == (uint32_t)-1 && PyErr_Occurred()) {
							if (PyErr_ExceptionMatches(PyExc_OverflowError)) {
								as_error_update(err, AEROSPIKE_ERR_PARAM, "integer value exceeds sys.maxsize");
							}
						}
					} else {
						as_error_update(err, AEROSPIKE_ERR_PARAM, "TTL should be an int or long");
					}
				}

				if (py_gen) {
					if (PyInt_Check(py_gen)) {
						rec->gen = (uint16_t) PyInt_AsLong(py_gen);
						if (rec->gen == (uint16_t)-1 && PyErr_Occurred()) {
							if (PyErr_ExceptionMatches(PyExc_OverflowError)) {
								as_error_update(err, AEROSPIKE_ERR_PARAM, "integer value exceeds sys.maxsize");
							}
						}
					} else if (PyLong_Check(py_gen)) {
						rec->gen = (uint16_t) PyLong_AsLongLong(py_gen);
						if (rec->gen == (uint16_t)-1 && PyErr_Occurred()) {
							if (PyErr_ExceptionMatches(PyExc_OverflowError)) {
								as_error_update(err, AEROSPIKE_ERR_PARAM, "integer value exceeds sys.maxsize");
							}
						}
					} else {
						as_error_update(err, AEROSPIKE_ERR_PARAM, "Generation should be an int or long");
					}
				}
			}
		}


		if (err->code != AEROSPIKE_OK) {
			as_record_destroy(rec);
		}
	} else {
		as_error_update(err, AEROSPIKE_ERR_PARAM, "Record should be passed as bin-value pair");
	}

	return err->code;
}


as_status pyobject_to_key(as_error * err, PyObject * py_keytuple, as_key * key) 
{
	as_error_reset(err);

	Py_ssize_t size = 0;
	PyObject * py_ns = NULL;
	PyObject * py_set = NULL;
	PyObject * py_key = NULL;
	PyObject * py_digest = NULL;

	char * ns = NULL;
	char * set = NULL;

	if (!py_keytuple) {
		// this should never happen, but if it did...
		return as_error_update(err, AEROSPIKE_ERR_PARAM, "key is null");
	}
	else if (PyTuple_Check(py_keytuple)) {
		size = PyTuple_Size(py_keytuple);

		if (size < 3 || size > 4) {
			return as_error_update(err, AEROSPIKE_ERR_PARAM, "key tuple must be (Namespace, Set, Key) or (Namespace, Set, None, Digest)");
		}

		py_ns = PyTuple_GetItem(py_keytuple, 0);
		py_set = PyTuple_GetItem(py_keytuple, 1);
		py_key = PyTuple_GetItem(py_keytuple, 2);

		if (size == 4) {
			py_digest = PyTuple_GetItem(py_keytuple, 3);
		}
	}
	else if (PyDict_Check(py_keytuple)) {
		py_ns = PyDict_GetItemString(py_keytuple, "ns");
		py_set = PyDict_GetItemString(py_keytuple, "set");
		py_key = PyDict_GetItemString(py_keytuple, "key");
		py_digest = PyDict_GetItemString(py_keytuple, "digest");
	}
	else {
		return as_error_update(err, AEROSPIKE_ERR_PARAM, "key is invalid");
	}


	if (!py_ns) {
		return as_error_update(err, AEROSPIKE_ERR_PARAM, "namespace is required");
	}
	else if (!PyString_Check(py_ns)) {
		return as_error_update(err, AEROSPIKE_ERR_PARAM, "namespace must be a string");
	}
	else {
		ns = PyString_AsString(py_ns);
	}

	PyObject * py_ustr = NULL;
	if (py_set && py_set != Py_None) {
		if (PyString_Check(py_set)) {
			set = PyString_AsString(py_set);
		}
		else if (PyUnicode_Check(py_set)) {
			py_ustr = PyUnicode_AsUTF8String(py_set);
			set = PyBytes_AsString(py_ustr);
		}
		else {
			return as_error_update(err, AEROSPIKE_ERR_PARAM, "set must be a string");
		}
	}

	as_key *returnResult = key;

	if (py_key && py_key != Py_None) {
		if (PyUnicode_Check(py_key)) {
			PyObject * py_ustr = PyUnicode_AsUTF8String(py_key);
			char * k = PyBytes_AsString(py_ustr);
			// free flag has to be true. Because, we are creating a new memory
			// for a primary key string using strdup()
			// This memory is destroyed when we call as_key_destroy()
			returnResult = as_key_init_strp(key, ns, set, strdup(k), true);
			Py_DECREF(py_ustr);
		}
		else if (PyString_Check(py_key)) {
			char * k = PyString_AsString(py_key);
			// free flag is set to false, as char *k is an user memory
			// when as_key_destroy is called, it will try to free this memory
			// which is invalid.
			returnResult = as_key_init_strp(key, ns, set, k, false);
		}
		else if (PyInt_Check(py_key)) {
			int64_t k = (int64_t) PyInt_AsLong(py_key);
			if (-1 == k && PyErr_Occurred()) {
				as_error_update(err, AEROSPIKE_ERR_PARAM, "integer value for KEY exceeds sys.maxsize");
			} else {
				returnResult = as_key_init_int64(key, ns, set, k);
			}
		}
		else if (PyLong_Check(py_key)) {
			int64_t k = (int64_t) PyLong_AsLongLong(py_key);
			if (-1 == k && PyErr_Occurred()) {
				as_error_update(err, AEROSPIKE_ERR_PARAM, "integer value for KEY exceeds sys.maxsize");
			} else {
				returnResult = as_key_init_int64(key, ns, set, k);
			}
		}
		else if (PyByteArray_Check(py_key)) {
			uint32_t sz = (uint32_t) PyByteArray_Size(py_key);

			if (sz <= 0) {
				as_error_update(err, AEROSPIKE_ERR_PARAM, "Byte array size cannot be 0");
			} else {
				uint8_t * byte_array = (uint8_t *) PyByteArray_AsString(py_key);
				returnResult = as_key_init_raw(key, ns, set, byte_array, sz);
			}
		}
		else if (PyBytes_Check(py_key)) {
			char * k = PyBytes_AsString(py_key);
			returnResult = as_key_init_strp(key, ns, set, strdup(k), true);
		}
		else {
			as_error_update(err, AEROSPIKE_ERR_PARAM, "key is invalid");
		}
	}
	else if (py_digest && py_digest != Py_None) {
		if (PyByteArray_Check(py_digest)) {
			uint32_t sz = (uint32_t) PyByteArray_Size(py_digest);

			if (sz != AS_DIGEST_VALUE_SIZE) {
				as_error_update(err, AEROSPIKE_ERR_PARAM, "digest size is invalid. should be 20 bytes, but received %d", sz);
			} else {
				uint8_t * digest = (uint8_t *) PyByteArray_AsString(py_digest);
				returnResult = as_key_init_digest(key, ns, set, digest);
			}
		}
		else {
			as_error_update(err, AEROSPIKE_ERR_PARAM, "digest is invalid. expected a bytearray");
		}
	}
	else {
		as_error_update(err, AEROSPIKE_ERR_PARAM, "either key or digest is required");
	}

	if (py_ustr) {
		Py_DECREF(py_ustr);
	}

	if (!returnResult) {
		as_error_update(err, AEROSPIKE_ERR_PARAM, "key is invalid");
	}

	return err->code;
}

typedef struct {
	as_error * err;
	uint32_t count;
	AerospikeClient * client;
	void * udata;
} conversion_data;



as_status do_val_to_pyobject(AerospikeClient * self, as_error * err, const as_val * val, PyObject ** py_val, bool cnvt_list_to_map)
{
	as_error_reset(err);
	switch( as_val_type(val) ) {
		case AS_INTEGER: {
				as_integer * i = as_integer_fromval(val);
				*py_val = PyInt_FromLong((long) as_integer_get(i));
				if (! *py_val) {
					as_error_update(err, AEROSPIKE_ERR_CLIENT, "Failed to create integer or long.");
				}
				break;
			}
		case AS_DOUBLE: {
				as_double * d = as_double_fromval(val);
				*py_val = PyFloat_FromDouble(as_double_get(d));

				if (! *py_val) {
					as_error_update(err, AEROSPIKE_ERR_CLIENT, "Failed to create float.");
				}

				break;
			}
		case AS_STRING: {
				as_string * s = as_string_fromval(val);
				char * str = as_string_get(s);
				if (str) {
					*py_val = PyString_FromString( str );
					if (! *py_val){
						size_t sz = strlen(str);
						*py_val = PyUnicode_DecodeUTF8(str, sz, NULL);
					}
					if (*py_val == NULL) {
						as_error_update(err, AEROSPIKE_ERR_CLIENT, "Unknown type for value");
						return err->code;
					}
				}
				else {
					Py_INCREF(Py_None);
					*py_val = Py_None;
				}
				break;
			}
		case AS_BOOLEAN: {
				as_boolean * b = as_boolean_fromval(val);
				*py_val = PyBool_FromLong((long) as_boolean_get(b));
				break;
			}
		case AS_BYTES: {
				//uint32_t bval_size = as_bytes_size(bval);
				as_bytes * bval = as_bytes_fromval(val);
				if (deserialize_based_on_as_bytes_type(self, bval, py_val, err) != AEROSPIKE_OK) {
					return err->code;
				}
				break;
			}
		case AS_LIST: {
				as_list * l = as_list_fromval((as_val *) val);
				if (l) {
					PyObject * py_list = NULL;
					if (cnvt_list_to_map) {
						as_list_of_map_to_py_tuple_list(self, err, l, &py_list);
					} else {
						list_to_pyobject(self, err, l, &py_list);
					}
					if (err->code == AEROSPIKE_OK) {
						*py_val = py_list;
					}
				}
				break;
			}
		case AS_MAP: {
				as_map * m = as_map_fromval(val);
				if (m) {
					PyObject * py_map = NULL;
					map_to_pyobject(self, err, m, &py_map);
					if (err->code == AEROSPIKE_OK) {
						*py_val = py_map;
					}
				}
				break;
			}
		case AS_REC: {
				as_record * r = as_record_fromval(val);
				if (r) {
					PyObject * py_rec = NULL;
					record_to_pyobject(self, err, r, NULL, &py_rec);
					if (err->code == AEROSPIKE_OK) {
						*py_val = py_rec;
					}
				}
				break;
			}
		case AS_NIL: {
				Py_INCREF(Py_None);
				*py_val = Py_None;
				break;
			}
		case AS_GEOJSON: {
			as_geojson * gp = as_geojson_fromval(val);
			char * locstr = as_geojson_get(gp);
			PyObject *py_locstr = PyString_FromString(locstr);
			PyObject *py_loads = AerospikeGeospatial_DoLoads(py_locstr, err);
			Py_DECREF(py_locstr);
			if (err->code != AEROSPIKE_OK) {
				break;
			}
			*py_val = AerospikeGeospatial_New(err, py_loads);
			if (py_loads) {
				Py_DECREF(py_loads);
			}
			break;
		}
		default: {
				as_error_update(err, AEROSPIKE_ERR_CLIENT, "Unknown type for value");
				return err->code;
			}
	}

	return err->code;
}

as_status val_to_pyobject(AerospikeClient * self, as_error * err, const as_val * val, PyObject ** py_val) {
	return do_val_to_pyobject(self, err, val, py_val, false);
}

as_status val_to_pyobject_cnvt_list_to_map(AerospikeClient * self, as_error * err, const as_val * val, PyObject ** py_val) {
	return do_val_to_pyobject(self, err, val, py_val, true);
}

as_status as_list_of_map_to_py_tuple_list(AerospikeClient * self, as_error * err, const as_list * list, PyObject ** py_list) {
	PyObject * py_tuple = NULL;

	int size = as_list_size((as_list *)list);

	if (size%2 != 0) {
		return as_error_update(err, AEROSPIKE_ERR_CLIENT, "Invalid key list of key/value pairs");
	}

	*py_list = PyList_New(0);
	if (! *py_list) {
		return as_error_update(err, AEROSPIKE_ERR_CLIENT, "Failed to allocate memory for list.");
	}

	for (int i=0; i<size; i+=2) {
		as_val * key = as_list_get(list, i);
		as_val * value = as_list_get(list, i+1);

		if (!key || !value) {
			as_error_update(err, AEROSPIKE_ERR_CLIENT, "Null object found in returned list");
			goto CLEANUP;
		}

		PyObject * py_key = NULL;
		PyObject * py_value = NULL;

		if (val_to_pyobject(self, err, key, &py_key) != AEROSPIKE_OK) {
			goto CLEANUP;
		}
		if (val_to_pyobject(self, err, value, &py_value) != AEROSPIKE_OK) {
			Py_XDECREF(py_key);
			goto CLEANUP;
		}
		py_tuple = PyTuple_New(2);

		if (!py_tuple) {
			as_error_update(err, AEROSPIKE_ERR_CLIENT, "Failed to allocate memory for tuple");
			Py_XDECREF(py_key);
			Py_XDECREF(py_value);
			goto CLEANUP;
		}

		PyTuple_SetItem(py_tuple, 0, py_key);
		PyTuple_SetItem(py_tuple, 1, py_value);

		PyList_Append(*py_list, py_tuple);
		Py_DECREF(py_tuple);
	}

CLEANUP:
	if (err->code != AEROSPIKE_OK) {
		Py_DECREF(*py_list);
	}

	return err->code;
}

static bool list_to_pyobject_each(as_val * val, void * udata)
{
	if (!val) {
		return false;
	}

	conversion_data * convd = (conversion_data *) udata;
	as_error * err = convd->err;
	PyObject * py_list = (PyObject *) convd->udata;

	PyObject * py_val = NULL;
	val_to_pyobject(convd->client, convd->err, val, &py_val);

	if (err->code != AEROSPIKE_OK) {
		return false;
	}

	PyList_SetItem(py_list, convd->count, py_val);

	convd->count++;
	return true;
}

as_status list_to_pyobject(AerospikeClient * self, as_error * err, const as_list * list, PyObject ** py_list)
{
	*py_list = PyList_New(as_list_size((as_list *) list));

	if (! *py_list ) {
		return as_error_update(err, AEROSPIKE_ERR_CLIENT, "Failed to allocate memory for list");
	}

	conversion_data convd = {
		.err = err,
		.count = 0,
		.client = self,
		.udata = *py_list
	};

	as_list_foreach(list, list_to_pyobject_each, &convd);

	if (err->code != AEROSPIKE_OK) {
		Py_CLEAR(*py_list);
		return err->code;
	}

	return err->code;
}

static bool map_to_pyobject_each(const as_val * key, const as_val * val, void * udata)
{

	conversion_data * convd = (conversion_data *) udata;
	as_error * err = convd->err;

	if (!key || !val) {
		as_error_update(err, AEROSPIKE_ERR_CLIENT, "Received null key or value");
		return false;
	}

	PyObject * py_dict = (PyObject *) convd->udata;

	PyObject * py_key = NULL;
	val_to_pyobject(convd->client, convd->err, key, &py_key);

	if (err->code != AEROSPIKE_OK) {
		return false;
	}

	PyObject * py_val = NULL;
	val_to_pyobject(convd->client, convd->err, val, &py_val);

	if (err->code != AEROSPIKE_OK) {
		Py_DECREF(py_key);
		return false;
	}

	/* We failed to set a dictionary item. This is probably
	 * due to an unhashable keytype
	 */
	if(PyDict_SetItem(py_dict, py_key, py_val) == -1) {
		Py_CLEAR(py_key);
		Py_CLEAR(py_val);
		if (PyErr_Occurred() && PyErr_ExceptionMatches(PyExc_TypeError)) {
			as_error_update(err, AEROSPIKE_ERR_CLIENT, "Unable to use unhashable type as a dictionary key");
		} else {
			as_error_update(err, AEROSPIKE_ERR_CLIENT, "Unable to add dictionary item");
		}
		return false;
	}

	Py_DECREF(py_key);
	Py_DECREF(py_val);

	convd->count++;
	return true;
}

as_status map_to_pyobject(AerospikeClient * self, as_error * err, const as_map * map, PyObject ** py_map)
{
	*py_map = PyDict_New();

	if (! *py_map) {
		return as_error_update(err, AEROSPIKE_ERR_CLIENT, "Failed to allocate memory for dictionary.");
	}

	conversion_data convd = {
		.err = err,
		.count = 0,
		.client = self,
		.udata = *py_map
	};

	as_map_foreach(map, map_to_pyobject_each, &convd);

	if (err->code != AEROSPIKE_OK) {
		Py_DECREF(*py_map);
		return err->code;
	}

	return err->code;
}

as_status do_record_to_pyobject(AerospikeClient * self, as_error * err, const as_record * rec, const as_key * key, PyObject ** obj, bool cnvt_list_to_map)
{
	as_error_reset(err);
	*obj = NULL;

	if (!rec) {
		return as_error_update(err, AEROSPIKE_ERR_CLIENT, "record is null");
	}

	PyObject * py_rec = NULL;
	PyObject * py_rec_key = NULL;
	PyObject * py_rec_meta = NULL;
	PyObject * py_rec_bins = NULL;

	if (key_to_pyobject(err, key ? key : &rec->key, &py_rec_key) != AEROSPIKE_OK) {
		return err->code;
	}

	if (metadata_to_pyobject(err, rec, &py_rec_meta) != AEROSPIKE_OK) {
		Py_CLEAR(py_rec_key);
		return err->code;
	}

	if (bins_to_pyobject(self, err, rec, &py_rec_bins, cnvt_list_to_map) != AEROSPIKE_OK) {
		Py_CLEAR(py_rec_key);
		Py_CLEAR(py_rec_meta);
		return err->code;
	}

	if (!py_rec_key) {
		Py_INCREF(Py_None);
		py_rec_key = Py_None;
	}

	if (!py_rec_meta) {
		Py_INCREF(Py_None);
		py_rec_meta = Py_None;
	}

	if (!py_rec_bins) {
		Py_INCREF(Py_None);
		py_rec_bins = Py_None;
	}

	py_rec = PyTuple_New(3);
	PyTuple_SetItem(py_rec, 0, py_rec_key);
	PyTuple_SetItem(py_rec, 1, py_rec_meta);
	PyTuple_SetItem(py_rec, 2, py_rec_bins);

	*obj = py_rec;
	return err->code;
}

as_status record_to_pyobject(AerospikeClient * self, as_error * err, const as_record * rec, const as_key * key, PyObject ** obj)
{
	return do_record_to_pyobject(self, err, rec, key, obj, false);
}

as_status record_to_pyobject_cnvt_list_to_map(AerospikeClient * self, as_error * err, const as_record * rec, const as_key * key, PyObject ** obj)
{
	return do_record_to_pyobject(self, err, rec, key, obj, true);
}

as_status key_to_pyobject(as_error * err, const as_key * key, PyObject ** obj)
{
	as_error_reset(err);

	*obj = NULL;

	if (!key) {
		return as_error_update(err, AEROSPIKE_ERR_CLIENT, "key is null");
	}

	PyObject * py_namespace = NULL;
	PyObject * py_set = NULL;
	PyObject * py_key = NULL;
	PyObject * py_digest = NULL;

	if (key->ns && strlen(key->ns) > 0) {
		py_namespace = PyString_FromString(key->ns);
	}

	if (key->set && strlen(key->set) > 0) {
		py_set = PyString_FromString(key->set);
	}

	if (key->valuep) {
		as_val * val = (as_val *) key->valuep;
		as_val_t type = as_val_type(val);
		switch(type) {
			case AS_INTEGER: {
				as_integer * ival = as_integer_fromval(val);
				py_key = PyInt_FromLong((long) as_integer_get(ival));
				break;
			}
			case AS_STRING: {
				as_string * sval = as_string_fromval(val);
				py_key = PyString_FromString( as_string_get(sval) );
				if (!py_key){
					py_key = PyUnicode_DecodeUTF8(as_string_get(sval), as_string_len(sval), NULL);
					PyErr_Clear();
				}
				if (!py_key) {
					py_key = PyBytes_FromString(as_string_get(sval));
                }
				if (!py_key) {
					as_error_update(err, AEROSPIKE_ERR_CLIENT, "Unknown type for value");
					return err->code;
				}
				break;
			}
			case AS_BYTES: {
				as_bytes * bval = as_bytes_fromval(val);
				if (bval) {
					uint32_t bval_size = as_bytes_size(bval);
					py_key = PyByteArray_FromStringAndSize((char *) as_bytes_get(bval), bval_size);
				}
				break;
			}
			default: {
				break;
			}
		}
	}

	if (key->digest.init) {
		py_digest = PyByteArray_FromStringAndSize((char *) key->digest.value, AS_DIGEST_VALUE_SIZE);
	}


	if (!py_namespace) {
		Py_INCREF(Py_None);
		py_namespace = Py_None;
	}

	if (!py_set) {
		Py_INCREF(Py_None);
		py_set = Py_None;
	}

	if (!py_key) {
		Py_INCREF(Py_None);
		py_key = Py_None;
	}


	if (!py_digest) {
		Py_INCREF(Py_None);
		py_digest = Py_None;
	}

	PyObject * py_keyobj = PyTuple_New(4);
	PyTuple_SetItem(py_keyobj, PY_KEYT_NAMESPACE, py_namespace);
	PyTuple_SetItem(py_keyobj, PY_KEYT_SET, py_set);
	PyTuple_SetItem(py_keyobj, PY_KEYT_KEY, py_key);
	PyTuple_SetItem(py_keyobj, PY_KEYT_DIGEST, py_digest);

	*obj = py_keyobj;
	return err->code;
}

static bool do_bins_to_pyobject_each(const char * name, const as_val * val, void * udata, bool cnvt_list_to_map)
{
	if (!name || !val) {
		return false;
	}

	conversion_data * convd = (conversion_data *) udata;
	as_error * err = convd->err;
	PyObject * py_bins = (PyObject *) convd->udata;
	PyObject * py_val = NULL;

	if (cnvt_list_to_map) {
		val_to_pyobject_cnvt_list_to_map(convd->client, err, val, &py_val);
	} else {
		val_to_pyobject(convd->client, err, val, &py_val);
	}

	if (err->code != AEROSPIKE_OK) {
		return false;
	}

	PyDict_SetItemString(py_bins, name, py_val);

	Py_DECREF(py_val);

	convd->count++;
	return true;
}

static bool bins_to_pyobject_each_cnvt_list_to_map(const char * name, const as_val * val, void * udata)
{
	return do_bins_to_pyobject_each(name, val, udata, true);
}

static bool bins_to_pyobject_each(const char * name, const as_val * val, void * udata)
{
	return do_bins_to_pyobject_each(name, val, udata, false);
}

as_status bins_to_pyobject(AerospikeClient * self, as_error * err, const as_record * rec, PyObject ** py_bins, bool cnvt_list_to_map)
{
	as_error_reset(err);

	if (!rec) {
		// this should never happen, but if it did...
		return as_error_update(err, AEROSPIKE_ERR_CLIENT, "record is null");
	}

	*py_bins = PyDict_New();

	conversion_data convd = {
		.err = err,
		.count = 0,
		.client = self,
		.udata = *py_bins
	};

	as_record_foreach(rec, cnvt_list_to_map ? bins_to_pyobject_each_cnvt_list_to_map : bins_to_pyobject_each, &convd);

	if (err->code != AEROSPIKE_OK) {
		Py_DECREF(*py_bins);
		return err->code;
	}

	return err->code;
}

/*
 * operate_bins_to_pyobject
 *
 * Because operate returns a record with multiple entries per bin value, this function
 * iterates over each bin and adds a tuple of the form (bin_name, bin_value). These tuples
 * are stored in a list.
 * e.g. [('bin1', 5), ('bin1', 6), ('bin2', [3,4,5])]
 * Other converter functions assume one entry per bin name.
 * @param self A pointer to a Python Client aerospike wrapper, needed for deserialization
 * @param err pointer to as_error. It will be filled if an error is encountered.
 * @param rec the C client record to be converted to a list of tuples of bin values
 * @param py_bins Pointer to pointer to PyObject. It will be allocated and filled with list of tuples of bin values
 */
as_status operate_bins_to_pyobject(AerospikeClient * self, as_error * err, const as_record * rec, PyObject ** py_bins)
{
	as_error_reset(err);
	PyObject* py_bin_value = NULL;
	PyObject* py_bin_pair = NULL;

	if (!rec) {
		// this should never happen, but if it did...
		return as_error_update(err, AEROSPIKE_ERR_CLIENT, "record is null");
	}

	*py_bins = PyList_New(0);
	as_record_iterator it;
	as_record_iterator_init(&it, rec);

	while ( as_record_iterator_has_next(&it) ) {
	    as_bin * bin = as_record_iterator_next(&it);
	    py_bin_value = NULL;
	    py_bin_pair = NULL;
	    val_to_pyobject(self, err, (as_val*)as_bin_get_value(bin), &py_bin_value);
	    if (err->code != AEROSPIKE_OK) {
	    	goto CLEANUP;
	    }
	    if (!py_bin_value) {
	    	as_error_update(err, AEROSPIKE_ERR_CLIENT, "Null entry in operate ordered conversion");
	    	goto CLEANUP;
	    }
	    py_bin_pair = Py_BuildValue("sO", as_bin_get_name(bin), py_bin_value);
	    if (!py_bin_pair) {
	    	as_error_update(err, AEROSPIKE_ERR_CLIENT, "Unable to build bin entry");
		    Py_DECREF(py_bin_value);
	    	goto CLEANUP;
	    }
	    Py_DECREF(py_bin_value);
	    PyList_Append(*py_bins, py_bin_pair);
	    Py_DECREF(py_bin_pair);
	}

CLEANUP:
	if (err->code != AEROSPIKE_OK) {
		Py_DECREF(*py_bins);
	}

	as_record_iterator_destroy(&it);
	return err->code;
}

as_status metadata_to_pyobject(as_error * err, const as_record * rec, PyObject ** obj)
{
	as_error_reset(err);

	if (!rec) {
		// this should never happen, but if it did...
		return as_error_update(err, AEROSPIKE_ERR_CLIENT, "record is null");
	}

	PyObject * py_ttl = PyInt_FromLong(rec->ttl);
	PyObject * py_gen = PyInt_FromLong(rec->gen);

	PyObject * py_meta = PyDict_New();
	PyDict_SetItemString(py_meta, "ttl", py_ttl);
	PyDict_SetItemString(py_meta, "gen", py_gen);

	Py_DECREF(py_ttl);
	Py_DECREF(py_gen);

	*obj = py_meta;
	return err->code;
}

bool error_to_pyobject(const as_error * err, PyObject ** obj)
{
	PyObject * py_file = NULL;
	if (err->file) {
		py_file = PyString_FromString(err->file);
	}
	else {
		Py_INCREF(Py_None);
		py_file = Py_None;
	}
	PyObject * py_line = NULL;
	if (err->line > 0) {
		py_line = PyInt_FromLong(err->line);
	}
	else {
		Py_INCREF(Py_None);
		py_line = Py_None;
	}

	PyObject * py_code = PyLong_FromLongLong(err->code);
	PyObject * py_message = PyString_FromString(err->message);

	PyObject* py_in_doubt = err->in_doubt ? Py_True : Py_False;
	Py_INCREF(py_in_doubt);

	PyObject * py_err = PyTuple_New(5);
	PyTuple_SetItem(py_err, PY_EXCEPTION_CODE, py_code);
	PyTuple_SetItem(py_err, PY_EXCEPTION_MSG, py_message);
	PyTuple_SetItem(py_err, PY_EXCEPTION_FILE, py_file);
	PyTuple_SetItem(py_err, PY_EXCEPTION_LINE, py_line);
	PyTuple_SetItem(py_err, AS_PY_EXCEPTION_IN_DOUBT, py_in_doubt);
	*obj = py_err;
	return true;
}


void initialize_bin_for_strictypes(AerospikeClient *self, as_error *err, PyObject *py_value, as_binop *binop, char *bin, as_static_pool *static_pool) {

	as_bin *binop_bin = &binop->bin;
	if (PyInt_Check(py_value)) {
		int val = PyInt_AsLong(py_value);
		as_integer_init((as_integer *) &binop_bin->value, val);
		binop_bin->valuep = &binop_bin->value;
	} else if (PyLong_Check(py_value)) {
		long val = PyLong_AsLong(py_value);
		as_integer_init((as_integer *) &binop_bin->value, val);
		binop_bin->valuep = &binop_bin->value;
	} else if (PyString_Check(py_value)) {
		char * val = PyString_AsString(py_value);
		as_string_init((as_string *) &binop_bin->value, val, false);
		binop_bin->valuep = &binop_bin->value;
	} else if (PyUnicode_Check(py_value)) {
		PyObject *py_ustr1 = PyUnicode_AsUTF8String(py_value);
		char * val = PyBytes_AsString(py_ustr1);
		as_string_init((as_string *) &binop_bin->value, val, false);
		binop_bin->valuep = &binop_bin->value;
		Py_XDECREF(py_ustr1);
	} else if (PyFloat_Check(py_value)) {
		int64_t val = PyFloat_AsDouble(py_value);
		as_double_init((as_double *) &binop_bin->value, val);
		binop_bin->valuep = &binop_bin->value;
	} else if (PyList_Check(py_value)) {
		as_list * list = NULL;
		pyobject_to_list(self, err, py_value, &list, static_pool, SERIALIZER_PYTHON);
		((as_val *) &binop_bin->value)->type = AS_UNKNOWN;
		binop_bin->valuep = (as_bin_value *) list;
	} else if (PyDict_Check(py_value)) {
		as_map * map = NULL;
		pyobject_to_map(self, err, py_value, &map, static_pool, SERIALIZER_PYTHON);
		((as_val *) &binop_bin->value)->type = AS_UNKNOWN;
		binop_bin->valuep = (as_bin_value *) map;
	} else if (!strcmp(py_value->ob_type->tp_name, "aerospike.Geospatial")) {
		PyObject* py_data = PyObject_GenericGetAttr(py_value, PyString_FromString("geo_data"));
		char *geo_value = PyString_AsString(AerospikeGeospatial_DoDumps(py_data, err));
		as_geojson_init((as_geojson *) &binop_bin->value, geo_value, false);
		binop_bin->valuep = &binop_bin->value;
	} else if (!strcmp(py_value->ob_type->tp_name, "aerospike.null")) {
		((as_val *) &binop_bin->value)->type = AS_UNKNOWN;
		binop_bin->valuep = (as_bin_value *) &as_nil;
	} else if (PyByteArray_Check(py_value)) {
		as_bytes *bytes;
		GET_BYTES_POOL(bytes, static_pool, err);
		serialize_based_on_serializer_policy(self, SERIALIZER_PYTHON,
				&bytes, py_value, err);
		as_bytes_init_wrap((as_bytes *) &binop_bin->value, bytes->value, bytes->size, true);
		binop_bin->valuep = &binop_bin->value;
	} else {
		as_bytes *bytes;
		GET_BYTES_POOL(bytes, static_pool, err);
		serialize_based_on_serializer_policy(self, SERIALIZER_PYTHON,
				&bytes, py_value, err);
		((as_val *) &binop_bin->value)->type = AS_UNKNOWN;
		binop_bin->valuep = (as_bin_value *) bytes;
	}
	strcpy(binop_bin->name, bin);
}


as_status bin_strict_type_checking(AerospikeClient * self, as_error *err, PyObject *py_bin, char **bin)
{
	as_error_reset(err);

	if (py_bin) {
		if (PyString_Check(py_bin)) {
			*bin = PyString_AsString(py_bin);
		} else if (PyByteArray_Check(py_bin)) {
			*bin = PyByteArray_AsString(py_bin);
		} else {
			as_error_update(err, AEROSPIKE_ERR_PARAM, "Bin name should be of type string");
			goto CLEANUP;
		}

		if (self->strict_types) {
			if (strlen(*bin) > AS_BIN_NAME_MAX_LEN) {
				as_error_update(err, AEROSPIKE_ERR_BIN_NAME, "A bin name should not exceed 14 characters limit");
			}
		}
	}

CLEANUP:
	if (err->code != AEROSPIKE_OK) {
		PyObject * py_err = NULL;
		error_to_pyobject(err, &py_err);
		PyObject *exception_type = raise_exception(err);
		PyErr_SetObject(exception_type, py_err);
		Py_DECREF(py_err);
	}
	return err->code;
}

/**
 *******************************************************************************************************
 * This function checks for metadata and if present set it into the
 * as_operations.
 *
 * @param py_meta               The dictionary of metadata.
 * @param ops                   The as_operations object.
 * @param err                   The as_error to be populated by the function
 *                              with the encountered error if any.
 *
 * Returns: error code.
 *******************************************************************************************************
 */
as_status check_for_meta(PyObject * py_meta, as_operations * ops, as_error *err)
{
	as_error_reset(err);
	if (py_meta && PyDict_Check(py_meta)) {
		PyObject * py_gen = PyDict_GetItemString(py_meta, "gen");
		PyObject * py_ttl = PyDict_GetItemString(py_meta, "ttl");
		uint32_t ttl = 0;
		uint16_t gen = 0;
		if (py_ttl) {
			if (PyInt_Check(py_ttl)) {
				ttl = (uint32_t) PyInt_AsLong(py_ttl);
			} else if (PyLong_Check(py_ttl)) {
				ttl = (uint32_t) PyLong_AsLongLong(py_ttl);
			} else {
				return as_error_update(err, AEROSPIKE_ERR_PARAM, "Ttl should be an int or long");
			}

			if ((uint32_t)-1 == ttl  && PyErr_Occurred()) {
				return as_error_update(err, AEROSPIKE_ERR_PARAM, "integer value for ttl exceeds sys.maxsize");
			}
			ops->ttl = ttl;
		}

		if (py_gen) {
			if (PyInt_Check(py_gen)) {
				gen = (uint16_t) PyInt_AsLong(py_gen);
			} else if (PyLong_Check(py_gen)) {
				gen = (uint16_t) PyLong_AsLongLong(py_gen);
			} else {
				return as_error_update(err, AEROSPIKE_ERR_PARAM, "Generation should be an int or long");
			}

			if ((uint16_t)-1 == gen  && PyErr_Occurred()) {
				return as_error_update(err, AEROSPIKE_ERR_PARAM, "integer value for gen exceeds sys.maxsize");
			}
			ops->gen = gen;
		}
	} else if (py_meta && (py_meta != Py_None)) {
		return as_error_update(err, AEROSPIKE_ERR_PARAM, "Metadata should be of type dictionary");
	}
	return err->code;
}


as_status pyobject_to_index(AerospikeClient * self, as_error * err, PyObject * py_value, long * long_val) {
	if (PyInt_Check(py_value)) {
		*long_val = PyInt_AsLong(py_value);
	} else if (PyLong_Check(py_value)) {
		*long_val = PyLong_AsLong(py_value);
		if (*long_val == -1 && PyErr_Occurred() && self->strict_types) {
			if (PyErr_ExceptionMatches(PyExc_OverflowError)) {
				return as_error_update(err, AEROSPIKE_ERR_PARAM, "integer value exceeds sys.maxsize");
			}
		}
	} else {
		return as_error_update(err, AEROSPIKE_ERR_PARAM, "Offset should be of int or long type");
	}

	return err->code;
}

as_status
as_batch_read_results_to_pyobject(as_error* err, AerospikeClient* client, const as_batch_read* results,
		uint32_t size, PyObject** py_records)
{
	*py_records = NULL;
	PyObject* temp_py_recs = PyList_New(0);

	if (!temp_py_recs) {
		return as_error_update(err, AEROSPIKE_ERR_CLIENT, "Failed to allocate memory for batch results");
	}

	// Loop over results array
	for (uint32_t i = 0; i < size; i++) {
		PyObject * py_rec = NULL;
		PyObject * py_key = NULL;
		if (results[i].result == AEROSPIKE_OK) {
			/* There was a record for the item, but we failed to convert it, probably a deserialize issue, error out */
			record_to_pyobject(client, err, &results[i].record, results[i].key, &py_rec);
			if (!py_rec || err->code != AEROSPIKE_OK) {
				Py_XDECREF(temp_py_recs);
				return err->code;
			}
		/* The record wasn't found, build a (key, None, None) tuple */
		} else {
			key_to_pyobject(err, results[i].key, &py_key);
			if (!py_key || err->code != AEROSPIKE_OK) {
				Py_XDECREF(temp_py_recs);
				return err->code;
			}
			py_rec = Py_BuildValue("OOO", py_key, Py_None, Py_None);
			Py_DECREF(py_key);
		}

		if (!py_rec) {
			/* This means that build value, failed, so we are in trouble*/
			Py_XDECREF(temp_py_recs);
			return as_error_update(err, AEROSPIKE_ERR_CLIENT, "Failed to allocate memory for record entry");
		}

		if (PyList_Append(temp_py_recs, py_rec) != 0) {
			Py_DECREF(py_rec);
			Py_DECREF(temp_py_recs);
			return as_error_update(err, AEROSPIKE_ERR_CLIENT, "Failed to add record to results");
		}
		Py_DECREF(py_rec);

	}

	// Release Python State
	*py_records = temp_py_recs;
	return AEROSPIKE_OK;
}

as_status
batch_read_records_to_pyobject(AerospikeClient *self, as_error *err, as_batch_read_records* records, PyObject **py_recs)
{
	*py_recs = PyList_New(0);

	if (!(*py_recs)) {
		return as_error_update(err, AEROSPIKE_ERR_CLIENT, "Failed to allocate return list of records");
	}
	as_vector* list = &records->list;
	for (uint32_t i = 0; i < list->size; i++) {

		as_batch_read_record* batch = as_vector_get(list, i);
		PyObject* py_rec = NULL;
		PyObject* py_key = NULL;

		/* There should be a record, so convert it to a tuple */
		if (batch->result == AEROSPIKE_OK) {
			record_to_pyobject(self, err, &batch->record, &batch->key, &py_rec);
			if (!py_rec || err->code != AEROSPIKE_OK) {
				Py_CLEAR(*py_recs);
				return err->code;
			}
		/* No record, convert to (key, None, None) */
		} else {
			key_to_pyobject(err, &batch->key, &py_key);
			if (!py_key || err->code != AEROSPIKE_OK) {
				Py_CLEAR(*py_recs);
				return err->code;
			}
			py_rec = Py_BuildValue("OOO", py_key, Py_None, Py_None);
			Py_DECREF(py_key);
			if (!py_rec) {
				as_error_update(err, AEROSPIKE_ERR_CLIENT, "Failed to create a record tuple");
				Py_CLEAR(*py_recs);
				return err->code;
			}
		}

		if (PyList_Append(*py_recs, py_rec) != 0) {
			as_error_update(err, AEROSPIKE_ERR_CLIENT, "Failed to add record tuple to return list");
			Py_XDECREF(py_rec);
			Py_CLEAR(*py_recs);
			return err->code;
		}
		Py_DECREF(py_rec);
	}
	return AEROSPIKE_OK;
}

/*
This fetches a string from a Python String like. If it is a unicode in Python27, we need to convert it
to a bytes like object first, and keep track of the intermediate object for later deletion.
*/
as_status
string_and_pyuni_from_pystring(PyObject* py_string, PyObject** pyuni_r, char** c_str_ptr, as_error* err) {
	/* Not needed if we drop support for Python > 3 < 3.3 */

	PyObject* intermediate_uni = NULL;
	*c_str_ptr = NULL;
	if (PyString_Check(py_string)) {
		*c_str_ptr = PyString_AsString(py_string);
		return AEROSPIKE_OK;

	} else if (PyUnicode_Check(py_string)) {
		intermediate_uni = PyUnicode_AsUTF8String(py_string);
		if (!intermediate_uni) {
			return as_error_update(err, AEROSPIKE_ERR_PARAM, "Invalid unicode value");
		}

		*c_str_ptr = PyBytes_AsString(intermediate_uni);
		*pyuni_r = intermediate_uni;
		return AEROSPIKE_OK;
	}
	return as_error_update(err, AEROSPIKE_ERR_PARAM, "String value required");
}

// This function converts a list of cdt_ctx from aerospike_helpers.ctx to
// an as_cdt_ctx object for use with the c-client. the cdt_ctx parameter should be an uninitialized as_cdt_ctx
// object. This function will initilaise it, and free it IF an error occurs, otherwise, the caller must destroy
// the as_cdt_ctx when it is done.
as_status get_cdt_ctx(AerospikeClient* self, as_error* err, as_cdt_ctx* cdt_ctx, 
	PyObject* op_dict, bool* ctx_in_use, as_static_pool* static_pool, int serializer_type)
{
	PyObject* py_ctx = PyDict_GetItemString(op_dict, CTX_KEY);
	long int_val = 0;
	as_val* val = NULL;

	if (!py_ctx) {
		return AEROSPIKE_OK;
	}

	if (PyList_Check(py_ctx)) {
		Py_ssize_t py_list_size = PyList_Size(py_ctx);
		as_cdt_ctx_init(cdt_ctx, (int)py_list_size);

		for (int i = 0; i < py_list_size; i++) {
			PyObject* py_val = PyList_GetItem(py_ctx, (Py_ssize_t)i);

			PyObject* id_temp = PyObject_GetAttrString(py_val, "id");
			if (PyErr_Occurred()) {
				as_cdt_ctx_destroy(cdt_ctx);
				return as_error_update(err, AEROSPIKE_ERR_PARAM, "Failed to convert %s, id", CTX_KEY);
			}

			PyObject* value_temp = PyObject_GetAttrString(py_val, "value");
			if (PyErr_Occurred()) {
				as_cdt_ctx_destroy(cdt_ctx);
				return as_error_update(err, AEROSPIKE_ERR_PARAM, "Failed to convert %s, value", CTX_KEY);
			}

			PyObject* extra_args_temp = PyObject_GetAttrString(py_val, "extra_args");
			if (PyErr_Occurred()) {
				as_cdt_ctx_destroy(cdt_ctx);
				return as_error_update(err, AEROSPIKE_ERR_PARAM, "Failed to convert %s", CTX_KEY);
			}

			uint64_t item_type = PyLong_AsUnsignedLong(id_temp);
			if (PyErr_Occurred()) {
				as_cdt_ctx_destroy(cdt_ctx);
				return as_error_update(err, AEROSPIKE_ERR_PARAM, "Failed to convert %s, id to uint64_t", CTX_KEY);
			}

			// add an as_cdt_ctx with value to cdt_ctx
			if (requires_int(item_type)) {
				int_val = PyLong_AsLong(value_temp);
				if (PyErr_Occurred()) {
					as_cdt_ctx_destroy(cdt_ctx);
					return as_error_update(err, AEROSPIKE_ERR_PARAM, "Failed to convert %s, value to long", CTX_KEY);
				}
				switch(item_type) {
				case AS_CDT_CTX_LIST_INDEX:
					as_cdt_ctx_add_list_index(cdt_ctx, int_val);
					break;
				case AS_CDT_CTX_LIST_RANK:
					as_cdt_ctx_add_list_rank(cdt_ctx, int_val);
					break;
				case AS_CDT_CTX_MAP_INDEX:
					as_cdt_ctx_add_map_index(cdt_ctx, int_val);
					break;
				case AS_CDT_CTX_MAP_RANK:
					as_cdt_ctx_add_map_rank(cdt_ctx, int_val);
					break;
				case CDT_CTX_LIST_INDEX_CREATE:;
					int list_order = 0;
					int pad = 0;
					get_int_from_py_dict(err, CDT_CTX_ORDER_KEY, extra_args_temp, &list_order);
					get_int_from_py_dict(err, CDT_CTX_PAD_KEY, extra_args_temp, &pad);
					as_cdt_ctx_add_list_index_create(cdt_ctx, int_val, list_order, pad);
					break;
				default:
					as_cdt_ctx_destroy(cdt_ctx);
					return as_error_update(err, AEROSPIKE_ERR_PARAM, "Failed to convert, unknown ctx operation %s", CTX_KEY);
				}
			} else {
				if (pyobject_to_val(self, err, value_temp, &val, static_pool, serializer_type) != AEROSPIKE_OK) {
					return as_error_update(err, AEROSPIKE_ERR_PARAM, "Failed to convert %s, value to as_val", CTX_KEY);
				}
				switch(item_type) {
					case AS_CDT_CTX_LIST_VALUE:
						as_cdt_ctx_add_list_value(cdt_ctx, val);
						break;
					case AS_CDT_CTX_MAP_KEY:
						as_cdt_ctx_add_map_key(cdt_ctx, val);
						break;
					case AS_CDT_CTX_MAP_VALUE:
						as_cdt_ctx_add_map_value(cdt_ctx, val);
						break;
					case CDT_CTX_MAP_KEY_CREATE:;
						int map_order = 0;
						get_int_from_py_dict(err, CDT_CTX_ORDER_KEY, extra_args_temp, &map_order);
						as_cdt_ctx_add_map_key_create(cdt_ctx, val, map_order);
						break;
					default:
						as_cdt_ctx_destroy(cdt_ctx);
						return as_error_update(err, AEROSPIKE_ERR_PARAM, "Failed to convert, unknown ctx operation %s", CTX_KEY);
				}
			}

			Py_DECREF(id_temp);
			Py_DECREF(value_temp);
		}
	}
	else {
		return as_error_update(err, AEROSPIKE_ERR_PARAM, "Failed to convert %s", CTX_KEY);
	}

	*ctx_in_use = true;
	return AEROSPIKE_OK;
}

static bool requires_int(uint64_t op) {
	return
		op == AS_CDT_CTX_LIST_INDEX ||
		op == AS_CDT_CTX_LIST_RANK  ||
		op == AS_CDT_CTX_MAP_INDEX  ||
		op == AS_CDT_CTX_MAP_RANK   ||
		op == CDT_CTX_LIST_INDEX_CREATE;
}

/*
<<<<<<< HEAD
 * py_bool_to_py_bytes_blob serializes py_bool.
 * Target should be a NULL pointer to an as_integer. py_bool_to_py_bytes_blob will get memory for target
 * from the static pool, static_pool. The pool should be destroyed after use, by the caller.
 */
static as_status py_bool_to_py_bytes_blob(AerospikeClient * self, as_error * err, as_static_pool *static_pool, PyObject * py_bool, as_bytes ** target, int serializer_type) {
	GET_BYTES_POOL(*target, static_pool, err);
	if (err->code != AEROSPIKE_OK) {
		return err->code;
	}

	if (serialize_based_on_serializer_policy(self, serializer_type,
			target, py_bool, err) != AEROSPIKE_OK) {
		return err->code;
	}

	return AEROSPIKE_OK;
}

/*
 * py_bool_to_as_integer converts a python object to an as_integer based on its truth value.
 * Target should be a NULL pointer to an as_integer. py_bool_to_as_integer will allocate a new
 * as_integer on the heap and set target to point to it.
 * The caller is responsible for freeing target.
 */
static as_status py_bool_to_as_integer(as_error * err, PyObject * py_bool, as_integer ** target) {
	int py_bool_as_num = PyObject_IsTrue(py_bool);
	if (py_bool_as_num == -1) {
		return as_error_update(err, AEROSPIKE_ERR_CLIENT, "Failed to get truth value of py_bool.");
	}

	*target = as_integer_new((int64_t)py_bool_as_num);
	if (*target == NULL) {
		return as_error_update(err, AEROSPIKE_ERR_CLIENT, "Failed to create new as_integer from py_bool_as_num.");
	}

	return AEROSPIKE_OK;
}

/*
 * py_bool_to_as_bool converts a python object to an as_boolean based on its truth value.
 * Target should be a NULL pointer to an as_boolean. py_bool_to_as_bool will allocate a new
 * as_boolean on the heap and set target to point to it.
 * The caller is responsible for freeing target.
 */
static as_status py_bool_to_as_bool(as_error * err, PyObject * py_bool, as_boolean ** target) {
	int py_bool_as_num = PyObject_IsTrue(py_bool);
	if (py_bool_as_num == -1) {
		return as_error_update(err, AEROSPIKE_ERR_CLIENT, "Failed to get truth value of py_bool.");
	}

	*target = as_boolean_new((bool)py_bool_as_num);
	if (*target == NULL) {
		return as_error_update(err, AEROSPIKE_ERR_CLIENT, "Failed to create new as_boolean from py_bool_as_num.");
	}

	return AEROSPIKE_OK;
=======
 * get_int_from_py_int assumes py_long is not NULL
 */
as_status 
get_int_from_py_int(as_error* err, PyObject* py_long, int* int_pointer, const char* py_object_name) {
	if ( !PyLong_Check(py_long)) {
		return as_error_update(err, AEROSPIKE_ERR_PARAM, "%s must be an integer.", py_object_name);
	}

	int64_t int64_to_return = PyLong_AsLong(py_long);
	if (PyErr_Occurred()) {
		if(PyErr_ExceptionMatches(PyExc_OverflowError)) {
			return as_error_update(err, AEROSPIKE_ERR_PARAM, "%s too large for C long.", py_object_name);
		}

		return as_error_update(err, AEROSPIKE_ERR_PARAM, "Failed to convert %s.", py_object_name);
	}

	if (int64_to_return > INT_MAX || int64_to_return < INT_MIN) {
		return as_error_update(err, AEROSPIKE_ERR_PARAM, "%s too large for C int.", py_object_name);
	}

	*int_pointer = int64_to_return;

    return AEROSPIKE_OK;
>>>>>>> 43ece743
}<|MERGE_RESOLUTION|>--- conflicted
+++ resolved
@@ -2138,7 +2138,6 @@
 }
 
 /*
-<<<<<<< HEAD
  * py_bool_to_py_bytes_blob serializes py_bool.
  * Target should be a NULL pointer to an as_integer. py_bool_to_py_bytes_blob will get memory for target
  * from the static pool, static_pool. The pool should be destroyed after use, by the caller.
@@ -2195,7 +2194,9 @@
 	}
 
 	return AEROSPIKE_OK;
-=======
+}
+
+/*
  * get_int_from_py_int assumes py_long is not NULL
  */
 as_status 
@@ -2220,5 +2221,4 @@
 	*int_pointer = int64_to_return;
 
     return AEROSPIKE_OK;
->>>>>>> 43ece743
 }