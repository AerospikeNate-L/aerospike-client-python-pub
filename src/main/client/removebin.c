--- conflicted
+++ resolved
@@ -115,13 +115,10 @@
         return NULL;
     }
 
-<<<<<<< HEAD
-=======
     if(!PyList_Check(py_binList)) {
         as_error_update(&err, AEROSPIKE_ERR_PARAM, "Bins should be a list");
         goto CLEANUP;
     }
->>>>>>> bfcb92f8
     // Invoke Operation
     return AerospikeClient_RemoveBin_Invoke(self, py_key, py_binList, py_policy, &err);
 CLEANUP:
