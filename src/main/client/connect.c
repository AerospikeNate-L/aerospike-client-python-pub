/*******************************************************************************
 * Copyright 2013-2015 Aerospike, Inc.
 *
 * Licensed under the Apache License, Version 2.0 (the "License");
 * you may not use this file except in compliance with the License.
 * You may obtain a copy of the License at
 *
 *     http://www.apache.org/licenses/LICENSE-2.0
 *
 * Unless required by applicable law or agreed to in writing, software
 * distributed under the License is distributed on an "AS IS" BASIS,
 * WITHOUT WARRANTIES OR CONDITIONS OF ANY KIND, either express or implied.
 * See the License for the specific language governing permissions and
 * limitations under the License.
 ******************************************************************************/

#include <Python.h>

#include <aerospike/aerospike.h>
#include <aerospike/as_error.h>

#include "client.h"
#include "conversions.h"
#include "global_hosts.h"
#include "exceptions.h"

#define MAX_PORT_SIZE 6
/**
 *******************************************************************************************************
 * Establishes a connection to the Aerospike DB instance.
 *
 * @param self                  AerospikeClient object
 * @param args                  The args is a tuple object containing an argument
 *                              list passed from Python to a C function
 * @param kwds                  Dictionary of keywords
 *
 * Returns an instance of aerospike.Client, Which can be used later to do usual
 * database operations.
 * In case of error,appropriate exceptions will be raised.
 *******************************************************************************************************
 */
PyObject * AerospikeClient_Connect(AerospikeClient * self, PyObject * args, PyObject * kwds)
{
    as_error err;
    as_error_init(&err);
    char *alias_to_search = NULL;

    PyObject * py_username = NULL;
    PyObject * py_password = NULL;

    if ( PyArg_ParseTuple(args, "|OO:connect", &py_username, &py_password) == false ) {
        return NULL;
    }

    if ( py_username && PyString_Check(py_username) && py_password && PyString_Check(py_password) ) {
        char * username = PyString_AsString(py_username);
        char * password = PyString_AsString(py_password);
        as_config_set_user(&self->as->config, username, password);
    }

    if (self->as->config.hosts_size) {

        alias_to_search = return_search_string(self->as);

        PyObject * py_persistent_item = PyDict_GetItemString(py_global_hosts, alias_to_search); 
        if (py_persistent_item) {
            aerospike *as = ((AerospikeGlobalHosts*)py_persistent_item)->as;
            //Destroy the initial aeorpsike object as it has to point to the one in
            //the persistent list now
            aerospike_destroy(self->as);

            self->as = as;
            self->as->config.shm_key = ((AerospikeGlobalHosts*)py_persistent_item)->shm_key;

            //Increase ref count of object containing same *as object
            ((AerospikeGlobalHosts*)py_persistent_item)->ref_cnt++;
            goto CLEANUP;
            PyMem_Free(alias_to_search);
            alias_to_search = NULL;
        }
        //Generate unique shm_key
        PyObject *py_key, *py_value;
        Py_ssize_t pos = 0;
        int flag = 0;
        int shm_key;
        if (self->as->config.use_shm) {
            if (user_shm_key) {
                shm_key = self->as->config.shm_key;
                user_shm_key = false;
            } else {
                shm_key = counter;
            }
            while(1) {
                flag = 0;
                while (PyDict_Next(py_global_hosts, &pos, &py_key, &py_value))
                {
                    if (((AerospikeGlobalHosts*)py_value)->as->config.use_shm) {
                        if (((AerospikeGlobalHosts*)py_value)->shm_key == shm_key) {
                            flag = 1;
                            break;
                        }
                    }
                }
                if (!flag) {
                    self->as->config.shm_key = shm_key;
                    break;
                }
                shm_key = shm_key + 1;
            }
            self->as->config.shm_key = shm_key;
        }
        Py_BEGIN_ALLOW_THREADS
        aerospike_connect(self->as, &err);
        Py_END_ALLOW_THREADS
        if (err.code != AEROSPIKE_OK) {
            goto CLEANUP;
        }
        PyObject * py_newobject = (PyObject *)AerospikeGobalHosts_New(self->as);
        PyDict_SetItemString(py_global_hosts, alias_to_search, py_newobject);
        PyMem_Free(alias_to_search);
        alias_to_search = NULL;
    }

CLEANUP:
    if ( err.code != AEROSPIKE_OK ) {
        PyObject * py_err = NULL;
        error_to_pyobject(&err, &py_err);
        PyObject *exception_type = raise_exception(&err);
        PyErr_SetObject(exception_type, py_err);
        Py_DECREF(py_err);
        return NULL;
    }
    self->is_conn_16 = true;
    Py_INCREF(self);
    return (PyObject *) self;
}

/**
 *******************************************************************************************************
 * Tests the connection to the Aerospike DB
 *
 * @param self                  AerospikeClient object
 * @param args                  The args is a tuple object containing an argument
 *                              list passed from Python to a C function
 * @param kwds                  Dictionary of keywords
 *
 * Returns true or false.
 *******************************************************************************************************
 */
PyObject * AerospikeClient_is_connected(AerospikeClient * self, PyObject * args, PyObject * kwds)
{

	if (self->as && aerospike_cluster_is_connected(self->as)) //Need to define a macro AEROSPIKE_CONN_STATE
	{
<<<<<<< HEAD
		Py_INCREF(Py_True);
		return Py_True;
=======
		self->is_conn_16 = 1;
		Py_INCREF(Py_True);
		return Py_True;
	} else {
		self->is_conn_16 = 0;
>>>>>>> 8338fe04
	}

	Py_INCREF(Py_False);
	return Py_False;

}

/**
 *******************************************************************************************************
 * Get shm_key configured with the Aerospike DB
 *
 * @param self                  AerospikeClient object
 * @param args                  The args is a tuple object containing an argument
 *                              list passed from Python to a C function
 * @param kwds                  Dictionary of keywords
 *
 * Returns true or false.
 *******************************************************************************************************
 */
PyObject * AerospikeClient_shm_key(AerospikeClient * self, PyObject * args, PyObject * kwds)
{
    as_error err;
    as_error_init(&err);

    if (!self || !self->as) {
        as_error_update(&err, AEROSPIKE_ERR_PARAM, "Invalid aerospike object");
        goto CLEANUP;
    }

    if (!self->is_conn_16) {
        as_error_update(&err, AEROSPIKE_ERR_CLUSTER, "No connection to aerospike cluster");
        goto CLEANUP;
    }

    if (self->as->config.use_shm && self->as->config.shm_key) {
        return PyLong_FromUnsignedLong((unsigned int) self->as->config.shm_key);
    }


CLEANUP:
    if ( err.code != AEROSPIKE_OK ) {
        PyObject * py_err = NULL;
        error_to_pyobject(&err, &py_err);
        PyObject *exception_type = raise_exception(&err);
        PyErr_SetObject(exception_type, py_err);
        Py_DECREF(py_err);
        return NULL;
    }

    Py_INCREF(Py_None);
    return Py_None;
}<|MERGE_RESOLUTION|>--- conflicted
+++ resolved
@@ -152,16 +152,11 @@
 
 	if (self->as && aerospike_cluster_is_connected(self->as)) //Need to define a macro AEROSPIKE_CONN_STATE
 	{
-<<<<<<< HEAD
-		Py_INCREF(Py_True);
-		return Py_True;
-=======
 		self->is_conn_16 = 1;
 		Py_INCREF(Py_True);
 		return Py_True;
 	} else {
 		self->is_conn_16 = 0;
->>>>>>> 8338fe04
 	}
 
 	Py_INCREF(Py_False);
