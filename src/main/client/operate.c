/*******************************************************************************
 * Copyright 2013-2015 Aerospike, Inc.
 *
 * Licensed under the Apache License, Version 2.0 (the "License");
 * you may not use this file except in compliance with the License.
 * You may obtain a copy of the License at
 *
 *     http://www.apache.org/licenses/LICENSE-2.0
 *
 * Unless required by applicable law or agreed to in writing, software
 * distributed under the License is distributed on an "AS IS" BASIS,
 * WITHOUT WARRANTIES OR CONDITIONS OF ANY KIND, either express or implied.
 * See the License for the specific language governing permissions and
 * limitations under the License.
 ******************************************************************************/

#include <Python.h>
#include <stdbool.h>
#include <stdlib.h>
#include <string.h>
#include <aerospike/aerospike_key.h>
#include <aerospike/as_key.h>
#include <aerospike/as_error.h>
#include <aerospike/as_record.h>
#include <aerospike/as_operations.h>
#include "client.h"
#include "conversions.h"
#include "exceptions.h"
#include "key.h"
#include "policy.h"
#include "serializer.h"
<<<<<<< HEAD
#include "geo.h"
=======
>>>>>>> 0903dc62

#include <aerospike/as_double.h>
#include <aerospike/as_integer.h>
#include <aerospike/as_geojson.h>
#include <aerospike/as_nil.h>
/**
 *******************************************************************************************************
 * This function will check whether operation can be performed
 * based on operation and value type.
 *
 * @param py_list               The List.
 * @param operation             The operation to perform.
 * @param py_bin                The bin name to perform operation.
 * @param py_value              The value to perform operation.
 * @param py_initial_val        The initial value for increment operation.
 *
 * Returns 0 if operation can be performed.
 *******************************************************************************************************
 */
PyObject * create_pylist(PyObject * py_list, long operation, PyObject * py_bin,
		PyObject * py_value)
{
	PyObject * dict = PyDict_New();
	py_list = PyList_New(0);
	PyDict_SetItemString(dict, "op", PyInt_FromLong(operation));
	if (operation != AS_OPERATOR_TOUCH) {
		PyDict_SetItemString(dict, "bin", py_bin);
	}
	PyDict_SetItemString(dict, "val", py_value);

	PyList_Append(py_list, dict);
	Py_DECREF(dict);

	return py_list;
}

/**
 *******************************************************************************************************
 * This function will check whether operation can be performed
 * based on operation and value type.
 *
 * @param py_value              The value to perform operations.
 * @param op                    The operation to perform.
 *
 * Returns 0 if operation can be performed.
 *******************************************************************************************************
 */
int check_type(AerospikeClient * self, PyObject * py_value, int op, as_error *err)
{
	if ((!PyInt_Check(py_value) && !PyLong_Check(py_value)) && (op == AS_OPERATOR_TOUCH)) {
	    as_error_update(err, AEROSPIKE_ERR_PARAM, "Unsupported operand type(s) for touch : only int or long allowed");
		return 1;
	} else if ( (!PyInt_Check(py_value) && !PyLong_Check(py_value) && (!PyFloat_Check(py_value) || !aerospike_has_double(self->as))) && op == AS_OPERATOR_INCR){
	    as_error_update(err, AEROSPIKE_ERR_PARAM, "Unsupported operand type(s) for +: only 'int' allowed");
		return 1;
	} else if ((!PyString_Check(py_value) && !PyUnicode_Check(py_value) && !PyByteArray_Check(py_value)) && (op == AS_OPERATOR_APPEND || op == AS_OPERATOR_PREPEND)) {
	    as_error_update(err, AEROSPIKE_ERR_PARAM, "Cannot concatenate 'str' and 'non-str' objects");
		return 1;
	}
	return 0;
}

/**
 *******************************************************************************************************
 * This function checks for metadata and if present set it into the
 * as_operations.
 *
 * @param py_meta               The dictionary of metadata.
 * @param ops                   The as_operations object.
 * @param err                   The as_error to be populated by the function
 *                              with the encountered error if any.
 *
 * Returns nothing.
 *******************************************************************************************************
 */
static
void AerospikeClient_CheckForMeta(PyObject * py_meta, as_operations * ops, as_error *err)
{
	if ( py_meta && PyDict_Check(py_meta) ) {
		PyObject * py_gen = PyDict_GetItemString(py_meta, "gen");
		PyObject * py_ttl = PyDict_GetItemString(py_meta, "ttl");
        uint32_t ttl = 0;
        uint16_t gen = 0; 
		if ( py_ttl != NULL ){
			if ( PyInt_Check(py_ttl) ) {
				ttl = (uint32_t) PyInt_AsLong(py_ttl);
			} else if ( PyLong_Check(py_ttl) ) {
				ttl = (uint32_t) PyLong_AsLongLong(py_ttl);
			} else {
				as_error_update(err, AEROSPIKE_ERR_PARAM, "Ttl should be an int or long");
			}

            if((uint32_t)-1 == ttl) {
                as_error_update(err, AEROSPIKE_ERR_PARAM, "integer value for ttl exceeds sys.maxsize");
                return;
            }
            ops->ttl = ttl;
		}

		if( py_gen != NULL ){
			if ( PyInt_Check(py_gen) ) {
				gen = (uint16_t) PyInt_AsLong(py_gen);
			} else if ( PyLong_Check(py_gen) ) {
				gen = (uint16_t) PyLong_AsLongLong(py_gen);
			} else {
				as_error_update(err, AEROSPIKE_ERR_PARAM, "Generation should be an int or long");
			}

            if((uint16_t)-1 == gen) {
                as_error_update(err, AEROSPIKE_ERR_PARAM, "integer value for gen exceeds sys.maxsize");
                return;
            }
            ops->gen = gen;
		}
	} else {
		as_error_update(err, AEROSPIKE_ERR_PARAM, "Metadata should be of type dictionary");
	}
}

static void initialize_bin_for_strictypes(AerospikeClient *self, as_error *err, PyObject *py_value, as_binop *binop, char *bin, as_static_pool *static_pool) {
	
	as_bin *binop_bin = &binop->bin;
	if (PyInt_Check(py_value)) {
		int val = PyInt_AsLong(py_value);
		as_integer_init((as_integer *) &binop_bin->value, val);
		binop_bin->valuep = &binop_bin->value;
	} else if (PyLong_Check(py_value)) {
		long val = PyLong_AsLong(py_value);
		as_integer_init((as_integer *) &binop_bin->value, val);
		binop_bin->valuep = &binop_bin->value;
	} else if (PyString_Check(py_value)) {
		char * val = PyString_AsString(py_value);
		as_string_init((as_string *) &binop_bin->value, val, free);
		binop_bin->valuep = &binop_bin->value;	
	} else if (PyUnicode_Check(py_value)) {
		PyObject *py_ustr1 = PyUnicode_AsUTF8String(py_value);
		char * val = PyString_AsString(py_ustr1);
		as_string_init((as_string *) &binop_bin->value, val, free);
		binop_bin->valuep = &binop_bin->value;	
	} else if (PyFloat_Check(py_value)) {
		int64_t val = PyFloat_AsDouble(py_value);
		if (aerospike_has_double(self->as)) {
			as_double_init((as_double *) &binop_bin->value, val);
			binop_bin->valuep = &binop_bin->value;
		} else {
			as_bytes *bytes;
			GET_BYTES_POOL(bytes, static_pool, err);
			serialize_based_on_serializer_policy(self, SERIALIZER_PYTHON, &bytes, py_value, err);	
			((as_val *) &binop_bin->value)->type = AS_UNKNOWN;
			binop_bin->valuep = (as_bin_value *) bytes;
		}
	} else if (PyList_Check(py_value)) {
		as_list * list = NULL;
		pyobject_to_list(self, err, py_value, &list, static_pool, SERIALIZER_PYTHON);
		((as_val *) &binop_bin->value)->type = AS_UNKNOWN;
		binop_bin->valuep = (as_bin_value *) list;
	} else if (PyDict_Check(py_value)) {
		as_map * map = NULL;
		pyobject_to_map(self, err, py_value, &map, static_pool, SERIALIZER_PYTHON);
		((as_val *) &binop_bin->value)->type = AS_UNKNOWN;
		binop_bin->valuep = (as_bin_value *) map;
	} else if (!strcmp(py_value->ob_type->tp_name, "aerospike.Geospatial")) {
		PyObject* py_data = PyObject_GenericGetAttr(py_value, PyString_FromString("geo_data"));
		char *geo_value = PyString_AsString(AerospikeGeospatial_DoDumps(py_data, err));
		if (aerospike_has_geo(self->as)) {
			as_geojson_init((as_geojson *) &binop_bin->value, geo_value, free);
			binop_bin->valuep = &binop_bin->value;
		} else {
			as_bytes *bytes;
			GET_BYTES_POOL(bytes, static_pool, err);
			serialize_based_on_serializer_policy(self, SERIALIZER_PYTHON, &bytes, py_data, err);	
			((as_val *) &binop_bin->value)->type = AS_UNKNOWN;
			binop_bin->valuep = (as_bin_value *) bytes;
		}
	} else if (!strcmp(py_value->ob_type->tp_name, "aerospike.null")) {
		((as_val *) &binop_bin->value)->type = AS_UNKNOWN;
		binop_bin->valuep = (as_bin_value *) &as_nil;
	} else {
		as_bytes *bytes;
		GET_BYTES_POOL(bytes, static_pool, err);
		serialize_based_on_serializer_policy(self, SERIALIZER_PYTHON, &bytes, py_value, err);	
		((as_val *) &binop_bin->value)->type = AS_UNKNOWN;
		binop_bin->valuep = (as_bin_value *) bytes;
	}
	strcpy(binop_bin->name, bin);
}
/**
 *******************************************************************************************************
 * This function invokes csdk's API's.
 *
 * @param self                  AerospikeClient object
 * @param err                   The as_error to be populated by the function
 *                              with the encountered error if any.
 * @param key                   The C client's as_key that identifies the record.
 * @param py_list               The list containing op, bin and value.
 * @param py_meta               The metadata for the operation.
 * @param operate_policy_p      The value for operate policy.
 *******************************************************************************************************
 */
static
PyObject *  AerospikeClient_Operate_Invoke(
	AerospikeClient * self, as_error *err,
	as_key * key, PyObject * py_list, PyObject * py_meta,
	as_policy_operate * operate_policy_p)
{
	as_val* put_val = NULL;
	char* bin = NULL;
	char* val = NULL;
	long offset = 0;
	double double_offset = 0.0;
	uint32_t ttl = 0;
	long operation = 0;
	int i = 0;
	PyObject * py_rec = NULL;
	PyObject * py_ustr = NULL;
	PyObject * py_ustr1 = NULL;
	PyObject * py_bin = NULL;
	as_record * rec = NULL;

	as_static_pool static_pool;
	memset(&static_pool, 0, sizeof(static_pool));

	as_operations ops;
	Py_ssize_t size = PyList_Size(py_list);
	as_operations_inita(&ops, size);

	if (!self || !self->as) {
		as_error_update(err, AEROSPIKE_ERR_PARAM, "Invalid aerospike object");
		goto CLEANUP;
	}

	if(py_meta) {
		AerospikeClient_CheckForMeta(py_meta, &ops, err);
	}

	if (err->code != AEROSPIKE_OK) {
		goto CLEANUP;
	}

	for ( i = 0; i < size; i++) {
		PyObject * py_val = PyList_GetItem(py_list, i);
		operation = -1;
		offset = 0;
        double_offset = 0.0;
		if ( PyDict_Check(py_val) ) {
			PyObject *key_op = NULL, *value = NULL;
			PyObject * py_value = NULL;
			Py_ssize_t pos = 0;
			while (PyDict_Next(py_val, &pos, &key_op, &value)) {
				if ( ! PyString_Check(key_op) ) {
					as_error_update(err, AEROSPIKE_ERR_CLIENT, "A operation key must be a string.");
					goto CLEANUP;
				} else {
					char * name = PyString_AsString(key_op);
					if(!strcmp(name,"op") && (PyInt_Check(value) || PyLong_Check(value))) {
						operation = PyInt_AsLong(value);
					} else if (!strcmp(name, "bin")) {
						py_bin = value;
					} else if(!strcmp(name, "val")) {
						py_value = value;
					} else {
						as_error_update(err, AEROSPIKE_ERR_PARAM, "operation can contain only op, bin and val keys");
						goto CLEANUP;
					}
				}
			}

			if (py_bin) {
				    if (PyUnicode_Check(py_bin)) {
					    py_ustr = PyUnicode_AsUTF8String(py_bin);
					    bin = PyString_AsString(py_ustr);
				    } else if (PyString_Check(py_bin)) {
					    bin = PyString_AsString(py_bin);
				    } else {
					    as_error_update(err, AEROSPIKE_ERR_PARAM, "Bin name should be of type string");
					    goto CLEANUP;
				    }
			} else if (!py_bin && operation != AS_OPERATOR_TOUCH) {
				as_error_update(err, AEROSPIKE_ERR_PARAM, "Bin is not given");
				goto CLEANUP;
			}
			if (py_value) {
				if (self->strict_types) {
					if (check_type(self, py_value, operation, err)) {
						goto CLEANUP;
					}
				}
			} else if ((!py_value) && (operation != AS_OPERATOR_READ)) {
				as_error_update(err, AEROSPIKE_ERR_PARAM, "Value should be given");
				goto CLEANUP;
			}

			switch(operation) {
				case AS_OPERATOR_APPEND:
					if (PyUnicode_Check(py_value)) {
						py_ustr1 = PyUnicode_AsUTF8String(py_value);
						val = PyString_AsString(py_ustr1);
<<<<<<< HEAD
						as_operations_add_append_str(&ops, bin, val);
					} else if (PyString_Check(py_value)) {
						val = PyString_AsString(py_value);
						as_operations_add_append_str(&ops, bin, val);
					} else {
						if (!self->strict_types) {
							as_operations *pointer_ops = &ops;
							as_binop *binop = &pointer_ops->binops.entries[pointer_ops->binops.size++];
							binop->op = AS_OPERATOR_APPEND;
							initialize_bin_for_strictypes(self, err, py_value, binop, bin, &static_pool);
						}
					}
=======
					    as_operations_add_append_str(&ops, bin, val);
					} else if (PyString_Check(py_value)) {
						val = PyString_AsString(py_value);
					    as_operations_add_append_str(&ops, bin, val);
					} else {
		                as_bytes *bytes;
		                GET_BYTES_POOL(bytes, &static_pool, err);
		                serialize_based_on_serializer_policy(self, SERIALIZER_PYTHON, &bytes, py_value, err);
                        as_operations_add_append_raw(&ops, bin, bytes->value, bytes->size);
                    }
>>>>>>> 0903dc62
					break;
				case AS_OPERATOR_PREPEND:
					if (PyUnicode_Check(py_value)) {
						py_ustr1 = PyUnicode_AsUTF8String(py_value);
						val = PyString_AsString(py_ustr1);
<<<<<<< HEAD
						as_operations_add_prepend_str(&ops, bin, val);
					} else if (PyString_Check(py_value)) {
						val = PyString_AsString(py_value);
						as_operations_add_prepend_str(&ops, bin, val);
					} else {
						if (!self->strict_types) {
							as_operations *pointer_ops = &ops;
							as_binop *binop = &pointer_ops->binops.entries[pointer_ops->binops.size++];
							binop->op = AS_OPERATOR_PREPEND;
							initialize_bin_for_strictypes(self, err, py_value, binop, bin, &static_pool);
						}
					}
=======
					    as_operations_add_prepend_str(&ops, bin, val);
					} else if (PyString_Check(py_value)) {
						val = PyString_AsString(py_value);
					    as_operations_add_prepend_str(&ops, bin, val);
					} else {
		                as_bytes *bytes;
		                GET_BYTES_POOL(bytes, &static_pool, err);
		                serialize_based_on_serializer_policy(self, SERIALIZER_PYTHON, &bytes, py_value, err);
                        as_operations_add_prepend_raw(&ops, bin, bytes->value, bytes->size);
                    }
>>>>>>> 0903dc62
					break;
				case AS_OPERATOR_INCR:
					if (PyInt_Check(py_value)) {
                        offset = PyInt_AsLong(py_value);
                        as_operations_add_incr(&ops, bin, offset);
                    } else if ( PyLong_Check(py_value) ) {
                        offset = PyLong_AsLong(py_value);
                        if(-1 == offset) {
                            as_error_update(err, AEROSPIKE_ERR_PARAM, "integer value exceeds sys.maxsize");
                            goto CLEANUP;
                        }
                        as_operations_add_incr(&ops, bin, offset);
                    } else if (PyFloat_Check(py_value)) {
                        double_offset = PyFloat_AsDouble(py_value);
                        as_operations_add_incr_double(&ops, bin, double_offset);
                    } else {
						if (!self->strict_types) {
							as_operations *pointer_ops = &ops;
							as_binop *binop = &pointer_ops->binops.entries[pointer_ops->binops.size++];
							binop->op = AS_OPERATOR_INCR;
							initialize_bin_for_strictypes(self, err, py_value, binop, bin, &static_pool);
						}
					}
                    break;
				case AS_OPERATOR_TOUCH:
					if (PyInt_Check(py_value)) {
                        ops.ttl = PyInt_AsLong(py_value);
                    } else if ( PyLong_Check(py_value) ) {
                        ttl = PyLong_AsLong(py_value);
                        if((uint32_t)-1 == ttl) {
                            as_error_update(err, AEROSPIKE_ERR_PARAM, "integer value for ttl exceeds sys.maxsize");
                            goto CLEANUP;
                        }
                        ops.ttl = ttl;
                    }
					as_operations_add_touch(&ops);
					break;
				case AS_OPERATOR_READ:
					as_operations_add_read(&ops, bin);
					break;
				case AS_OPERATOR_WRITE:
					pyobject_to_astype_write(self, err, bin, py_value, &put_val, &ops,
							&static_pool, SERIALIZER_PYTHON);
					if (err->code != AEROSPIKE_OK) {
						goto CLEANUP;
					}
					as_operations_add_write(&ops, bin, (as_bin_value *) put_val);
					break;
				default:
					as_error_update(err, AEROSPIKE_ERR_PARAM, "Invalid operation given");
			}
		}
	}

	// Initialize record
	as_record_init(rec, 0);

	Py_BEGIN_ALLOW_THREADS
	aerospike_key_operate(self->as, err, operate_policy_p, key, &ops, &rec);
	Py_END_ALLOW_THREADS

	if (err->code != AEROSPIKE_OK) {
		as_error_update(err, err->code, NULL);
		goto CLEANUP;
	}
	if(rec) {
		record_to_pyobject(self, err, rec, key, &py_rec);
	}

CLEANUP:
	if (py_ustr) {
		Py_DECREF(py_ustr);
	}
	if (py_ustr1) {
		Py_DECREF(py_ustr1);
	}
	if (rec) {
		as_record_destroy(rec);
	}
	if (key->valuep) {
		as_key_destroy(key);
	}
	if (put_val) {
		as_val_destroy(put_val);
	}

	if ( err->code != AEROSPIKE_OK ) {
		PyObject * py_err = NULL;
		error_to_pyobject(err, &py_err);
		PyObject *exception_type = raise_exception(err);
		PyErr_SetObject(exception_type, py_err);
		Py_DECREF(py_err);
		return NULL;
	}

	if (py_rec) {
		return py_rec;
	} else {
		return PyLong_FromLong(0);
	}
}

/**
 *******************************************************************************************************
 * This function converts PyObject key to as_key object, Also converts PyObject
 * policy to as_policy_operate object.
 *
 * @param err                   The as_error to be populated by the function
 *                              with the encountered error if any.
 * @param py_key                The PyObject key.
 * @param py_policy             The PyObject policy.
 * @param key_p                 The C client's as_key that identifies the record.
 * @param operate_policy_p      The as_policy_operate type pointer.
 * @param operate_policy_pp     The as_policy_operate type pointer to pointer.
 *******************************************************************************************************
 */
static
PyObject * AerospikeClient_convert_pythonObj_to_asType(
	AerospikeClient * self, as_error *err, PyObject* py_key,
	PyObject* py_policy, as_key* key_p,
	as_policy_operate* operate_policy_p,
	as_policy_operate** operate_policy_pp)
{
	pyobject_to_key(err, py_key, key_p);
	if ( err->code != AEROSPIKE_OK ) {
		goto CLEANUP;
	}

	if (py_policy) {
		pyobject_to_policy_operate(err, py_policy, operate_policy_p, operate_policy_pp,
				&self->as->config.policies.operate);
	}

CLEANUP:
	if ( err->code != AEROSPIKE_OK ) {
		PyObject * py_err = NULL;
		error_to_pyobject(err, &py_err);
		PyObject *exception_type = raise_exception(err);
		PyErr_SetObject(exception_type, py_err);
		Py_DECREF(py_err);
		return NULL;
	}
	return PyLong_FromLong(0);
}

/**
 *******************************************************************************************************
 * Appends a string to the string value in a bin.
 *
 * @param self                  AerospikeClient object
 * @param args                  The args is a tuple object containing an argument
 *                              list passed from Python to a C function
 * @param kwds                  Dictionary of keywords
 *
 * Returns an integer status. 0(Zero) is success value.
 * In case of error,appropriate exceptions will be raised.
 *******************************************************************************************************
 */
PyObject * AerospikeClient_Append(AerospikeClient * self, PyObject * args, PyObject * kwds)
{
	// Initialize error
	as_error err;
	as_error_init(&err);

	// Python Function Arguments
	PyObject * py_key = NULL;
	PyObject * py_bin = NULL;
	PyObject * py_policy = NULL;
	PyObject * py_result = NULL;
	PyObject * py_meta = NULL;
	PyObject * py_append_str = NULL;

	as_policy_operate operate_policy;
	as_policy_operate *operate_policy_p = NULL;
	as_key key;

	// Python Function Keyword Arguments
	static char * kwlist[] = {"key", "bin", "val", "meta", "policy", NULL};

	// Python Function Argument Parsing
	if ( PyArg_ParseTupleAndKeywords(args, kwds, "OOO|OO:append", kwlist,
				&py_key, &py_bin, &py_append_str, &py_meta, &py_policy) == false ) {
		return NULL;
	}

	if (!self || !self->as) {
		as_error_update(&err, AEROSPIKE_ERR_PARAM, "Invalid aerospike object");
		goto CLEANUP;
	}

	if (!self->is_conn_16) {
		as_error_update(&err, AEROSPIKE_ERR_CLUSTER, "No connection to aerospike cluster");
		goto CLEANUP;
	}

	py_result = AerospikeClient_convert_pythonObj_to_asType(self, &err,
			py_key, py_policy, &key, &operate_policy, &operate_policy_p);
	if (!py_result) {
		goto CLEANUP;
	} else {
		Py_DECREF(py_result);
	}

	PyObject * py_list = NULL;
	py_list = create_pylist(py_list, AS_OPERATOR_APPEND, py_bin, py_append_str);
	py_result = AerospikeClient_Operate_Invoke(self, &err, &key, py_list,
			py_meta, operate_policy_p);

	if (py_list) {
		Py_DECREF(py_list);
	}
	if (err.code != AEROSPIKE_OK) {
		as_error_update(&err, err.code, NULL);
		goto CLEANUP;
	} else if (py_result == NULL) {
		return NULL;
	} else {
		Py_DECREF(py_result);
	}

CLEANUP:
	if ( err.code != AEROSPIKE_OK ) {
		PyObject * py_err = NULL;
		error_to_pyobject(&err, &py_err);
		PyObject *exception_type = raise_exception(&err);
		if(PyObject_HasAttrString(exception_type, "key")) {
			PyObject_SetAttrString(exception_type, "key", py_key);
		} 
		if(PyObject_HasAttrString(exception_type, "bin")) {
			PyObject_SetAttrString(exception_type, "bin", py_bin);
		}
		PyErr_SetObject(exception_type, py_err);
		Py_DECREF(py_err);
		return NULL;
	}
	return PyLong_FromLong(0);
}

/**
 *******************************************************************************************************
 * Prepends a string to the string value in a bin
 *
 * @param self                  AerospikeClient object
 * @param args                  The args is a tuple object containing an argument
 *                              list passed from Python to a C function
 * @param kwds                  Dictionary of keywords
 *
 * Returns an integer status. 0(Zero) is success value.
 * In case of error,appropriate exceptions will be raised.
 *******************************************************************************************************
 */
PyObject * AerospikeClient_Prepend(AerospikeClient * self, PyObject * args, PyObject * kwds)
{
	// Initialize error
	as_error err;
	as_error_init(&err);

	// Python Function Arguments
	PyObject * py_key = NULL;
	PyObject * py_bin = NULL;
	PyObject * py_policy = NULL;
	PyObject * py_result = NULL;
	PyObject * py_meta = NULL;
	PyObject * py_prepend_str = NULL;

	as_policy_operate operate_policy;
	as_policy_operate *operate_policy_p = NULL;
	as_key key;

	// Python Function Keyword Arguments
	static char * kwlist[] = {"key", "bin", "val", "meta", "policy", NULL};

	// Python Function Argument Parsing
	if ( PyArg_ParseTupleAndKeywords(args, kwds, "OOO|OO:prepend", kwlist,
				&py_key, &py_bin, &py_prepend_str, &py_meta, &py_policy) == false ) {
		return NULL;
	}

	if (!self || !self->as) {
		as_error_update(&err, AEROSPIKE_ERR_PARAM, "Invalid aerospike object");
		goto CLEANUP;
	}

	if (!self->is_conn_16) {
		as_error_update(&err, AEROSPIKE_ERR_CLUSTER, "No connection to aerospike cluster");
		goto CLEANUP;
	}

	py_result = AerospikeClient_convert_pythonObj_to_asType(self, &err,
			py_key, py_policy, &key, &operate_policy, &operate_policy_p);
	if (!py_result) {
		goto CLEANUP;
	} else {
		Py_DECREF(py_result);
	}

	PyObject * py_list = NULL;
	py_list = create_pylist(py_list, AS_OPERATOR_PREPEND, py_bin, py_prepend_str);
	py_result = AerospikeClient_Operate_Invoke(self, &err, &key, py_list,
			py_meta, operate_policy_p);

	if (py_list) {
		Py_DECREF(py_list);
	}
	if (err.code != AEROSPIKE_OK) {
		as_error_update(&err, err.code, NULL);
		goto CLEANUP;
	} else if (py_result == NULL) {
		return NULL;
	} else {
		Py_DECREF(py_result);
	}

CLEANUP:
	if ( err.code != AEROSPIKE_OK ) {
		PyObject * py_err = NULL;
		error_to_pyobject(&err, &py_err);
		PyObject *exception_type = raise_exception(&err);
		if(PyObject_HasAttrString(exception_type, "key")) {
			PyObject_SetAttrString(exception_type, "key", py_key);
		} 
		if(PyObject_HasAttrString(exception_type, "bin")) {
			PyObject_SetAttrString(exception_type, "bin", py_bin);
		}
		PyErr_SetObject(exception_type, py_err);
		Py_DECREF(py_err);
		return NULL;
	}

	return PyLong_FromLong(0);
}

/**
 *******************************************************************************************************
 * Increments a numeric value in a bin.
 *
 * @param self                  AerospikeClient object
 * @param args                  The args is a tuple object containing an argument
 *                              list passed from Python to a C function
 * @param kwds                  Dictionary of keywords
 *
 * Returns an integer status. 0(Zero) is success value.
 * In case of error,appropriate exceptions will be raised.
 *******************************************************************************************************
 */
PyObject * AerospikeClient_Increment(AerospikeClient * self, PyObject * args, PyObject * kwds)
{
	// Initialize error
	as_error err;
	as_error_init(&err);

	// Python Function Arguments
	PyObject * py_key = NULL;
	PyObject * py_policy = NULL;
	PyObject * py_result = NULL;
	PyObject * py_bin = NULL;
	PyObject * py_meta = NULL;
	PyObject * py_offset_value = 0;

	as_key key;
	as_policy_operate operate_policy;
	as_policy_operate *operate_policy_p = NULL;

	// Python Function Keyword Arguments
	static char * kwlist[] = {"key", "bin", "offset", "meta",
		"policy", NULL};

	// Python Function Argument Parsing
	if ( PyArg_ParseTupleAndKeywords(args, kwds, "OOO|OO:increment", kwlist,
				&py_key, &py_bin, &py_offset_value, &py_meta,
				&py_policy) == false ) {
		return NULL;
	}

	if (!self || !self->as) {
		as_error_update(&err, AEROSPIKE_ERR_PARAM, "Invalid aerospike object");
		goto CLEANUP;
	}

	if (!self->is_conn_16) {
		as_error_update(&err, AEROSPIKE_ERR_CLUSTER, "No connection to aerospike cluster");
		goto CLEANUP;
	}

	py_result = AerospikeClient_convert_pythonObj_to_asType(self, &err,
			py_key, py_policy, &key, &operate_policy, &operate_policy_p);

	if (!py_result) {
		goto CLEANUP;
	} else {
		Py_DECREF(py_result);
	}

	PyObject * py_list = NULL;
	py_list = create_pylist(py_list, AS_OPERATOR_INCR, py_bin, py_offset_value);
	py_result = AerospikeClient_Operate_Invoke(self, &err, &key, py_list,
			py_meta, operate_policy_p);
	
	if (py_list) {
		Py_DECREF(py_list);
	}
	if (err.code != AEROSPIKE_OK) {
		as_error_update(&err, err.code, NULL);
		goto CLEANUP;
	} else if (py_result == NULL) {
		return NULL;
	} else {
		Py_DECREF(py_result);
	}

CLEANUP:
	if ( err.code != AEROSPIKE_OK ) {
		PyObject * py_err = NULL;
		error_to_pyobject(&err, &py_err);
		PyObject *exception_type = raise_exception(&err);
		if(PyObject_HasAttrString(exception_type, "key")) {
			PyObject_SetAttrString(exception_type, "key", py_key);
		} 
		if(PyObject_HasAttrString(exception_type, "bin")) {
			PyObject_SetAttrString(exception_type, "bin", py_bin);
		}
		PyErr_SetObject(exception_type, py_err);
		Py_DECREF(py_err);
		return NULL;
	}
	return PyLong_FromLong(0);
}

/**
 *******************************************************************************************************
 * Touch a record in the Aerospike DB
 *
 * @param self                  AerospikeClient object
 * @param args                  The args is a tuple object containing an argument
 *                              list passed from Python to a C function
 * @param kwds                  Dictionary of keywords
 *
 * Returns an integer status. 0(Zero) is success value.
 * In case of error,appropriate exceptions will be raised.
 *******************************************************************************************************
 */
PyObject * AerospikeClient_Touch(AerospikeClient * self, PyObject * args, PyObject * kwds)
{
	// Initialize error
	as_error err;
	as_error_init(&err);

	// Python Function Arguments
	PyObject * py_key = NULL;
	PyObject * py_policy = NULL;
	PyObject * py_result = NULL;
	PyObject * py_meta = NULL;
	PyObject * py_touchvalue = 0;

	as_key key;
	as_policy_operate operate_policy;
	as_policy_operate *operate_policy_p = NULL;

	// Python Function Keyword Arguments
	static char * kwlist[] = {"key", "val", "meta", "policy", NULL};

	// Python Function Argument Parsing
	if ( PyArg_ParseTupleAndKeywords(args, kwds, "OO|OO:touch", kwlist,
				&py_key, &py_touchvalue, &py_meta, &py_policy) == false ) {
		return NULL;
	}

	if (!self || !self->as) {
		as_error_update(&err, AEROSPIKE_ERR_PARAM, "Invalid aerospike object");
		goto CLEANUP;
	}

	if (!self->is_conn_16) {
		as_error_update(&err, AEROSPIKE_ERR_CLUSTER, "No connection to aerospike cluster");
		goto CLEANUP;
	}

	py_result = AerospikeClient_convert_pythonObj_to_asType(self, &err,
			py_key, py_policy, &key, &operate_policy, &operate_policy_p);
	if (!py_result) {
		goto CLEANUP;
	} else {
		Py_DECREF(py_result);
	}

	PyObject * py_list = NULL;
	py_list = create_pylist(py_list, AS_OPERATOR_TOUCH, NULL, py_touchvalue);
	py_result = AerospikeClient_Operate_Invoke(self, &err, &key, py_list,
			py_meta, operate_policy_p);

	if (py_list) {
		Py_DECREF(py_list);
	}
	if (err.code != AEROSPIKE_OK) {
		as_error_update(&err, err.code, NULL);
		goto CLEANUP;
	} else if (py_result == NULL) {
		return NULL;
	} else {
		Py_DECREF(py_result);
	}

CLEANUP:
	if ( err.code != AEROSPIKE_OK ) {
		PyObject * py_err = NULL;
		error_to_pyobject(&err, &py_err);
		PyObject *exception_type = raise_exception(&err);
		if(PyObject_HasAttrString(exception_type, "key")) {
			PyObject_SetAttrString(exception_type, "key", py_key);
		} 
		PyErr_SetObject(exception_type, py_err);
		Py_DECREF(py_err);
		return NULL;
	}
	return PyLong_FromLong(0);
}

/**
 *******************************************************************************************************
 * Multiple operations on a single record
 *
 * @param self                  AerospikeClient object
 * @param args                  The args is a tuple object containing an argument
 *                              list passed from Python to a C function
 * @param kwds                  Dictionary of keywords
 *
 * Returns tuple of bins on success if read operation is given.
 * Otherwise returns 0 on success for other operations.
 *******************************************************************************************************
 */
PyObject * AerospikeClient_Operate(AerospikeClient * self, PyObject * args, PyObject * kwds)
{
	// Initialize error
	as_error err;
	as_error_init(&err);

	// Python Function Arguments
	PyObject * py_key = NULL;
	PyObject * py_list = NULL;
	PyObject * py_policy = NULL;
	PyObject * py_result = NULL;
	PyObject * py_meta = NULL;

	as_key key;
	as_policy_operate operate_policy;
	as_policy_operate *operate_policy_p = NULL;

	// Python Function Keyword Arguments
	static char * kwlist[] = {"key", "list", "meta", "policy", NULL};

	// Python Function Argument Parsing
	if ( PyArg_ParseTupleAndKeywords(args, kwds, "OO|OO:operate", kwlist,
				&py_key, &py_list, &py_meta, &py_policy) == false ) {
		return NULL;
	}

	if (!self || !self->as) {
		as_error_update(&err, AEROSPIKE_ERR_PARAM, "Invalid aerospike object");
		goto CLEANUP;
	}

	if (!self->is_conn_16) {
		as_error_update(&err, AEROSPIKE_ERR_CLUSTER, "No connection to aerospike cluster");
		goto CLEANUP;
	}

	py_result = AerospikeClient_convert_pythonObj_to_asType(self, &err,
			py_key, py_policy, &key, &operate_policy, &operate_policy_p);
	if (!py_result) {
		goto CLEANUP;
	} else {
		Py_DECREF(py_result);
	}

	if ( py_list != NULL && PyList_Check(py_list) ) {
		py_result = AerospikeClient_Operate_Invoke(self, &err, &key, py_list, py_meta, operate_policy_p);
	} else {
		as_error_update(&err, AEROSPIKE_ERR_PARAM, "Operations should be of type list");
		goto CLEANUP;
	}

CLEANUP:
	if ( err.code != AEROSPIKE_OK ) {
		PyObject * py_err = NULL;
		error_to_pyobject(&err, &py_err);
		PyObject *exception_type = raise_exception(&err);
		if(PyObject_HasAttrString(exception_type, "key")) {
			PyObject_SetAttrString(exception_type, "key", py_key);
		} 
		PyErr_SetObject(exception_type, py_err);
		Py_DECREF(py_err);
		return NULL;
	}
	return py_result;
}<|MERGE_RESOLUTION|>--- conflicted
+++ resolved
@@ -29,10 +29,7 @@
 #include "key.h"
 #include "policy.h"
 #include "serializer.h"
-<<<<<<< HEAD
 #include "geo.h"
-=======
->>>>>>> 0903dc62
 
 #include <aerospike/as_double.h>
 #include <aerospike/as_integer.h>
@@ -301,15 +298,15 @@
 			}
 
 			if (py_bin) {
-				    if (PyUnicode_Check(py_bin)) {
-					    py_ustr = PyUnicode_AsUTF8String(py_bin);
-					    bin = PyString_AsString(py_ustr);
-				    } else if (PyString_Check(py_bin)) {
-					    bin = PyString_AsString(py_bin);
-				    } else {
-					    as_error_update(err, AEROSPIKE_ERR_PARAM, "Bin name should be of type string");
-					    goto CLEANUP;
-				    }
+				if (PyUnicode_Check(py_bin)) {
+					py_ustr = PyUnicode_AsUTF8String(py_bin);
+					bin = PyString_AsString(py_ustr);
+				} else if (PyString_Check(py_bin)) {
+					bin = PyString_AsString(py_bin);
+				} else {
+					as_error_update(err, AEROSPIKE_ERR_PARAM, "Bin name should be of type string");
+					goto CLEANUP;
+				}
 			} else if (!py_bin && operation != AS_OPERATOR_TOUCH) {
 				as_error_update(err, AEROSPIKE_ERR_PARAM, "Bin is not given");
 				goto CLEANUP;
@@ -330,11 +327,15 @@
 					if (PyUnicode_Check(py_value)) {
 						py_ustr1 = PyUnicode_AsUTF8String(py_value);
 						val = PyString_AsString(py_ustr1);
-<<<<<<< HEAD
 						as_operations_add_append_str(&ops, bin, val);
 					} else if (PyString_Check(py_value)) {
 						val = PyString_AsString(py_value);
-						as_operations_add_append_str(&ops, bin, val);
+					    as_operations_add_append_str(&ops, bin, val);
+					} else if (PyByteArray_Check(py_value)) {
+		                as_bytes *bytes;
+		                GET_BYTES_POOL(bytes, &static_pool, err);
+		                serialize_based_on_serializer_policy(self, SERIALIZER_PYTHON, &bytes, py_value, err);
+                        as_operations_add_append_raw(&ops, bin, bytes->value, bytes->size);
 					} else {
 						if (!self->strict_types) {
 							as_operations *pointer_ops = &ops;
@@ -343,28 +344,20 @@
 							initialize_bin_for_strictypes(self, err, py_value, binop, bin, &static_pool);
 						}
 					}
-=======
-					    as_operations_add_append_str(&ops, bin, val);
-					} else if (PyString_Check(py_value)) {
-						val = PyString_AsString(py_value);
-					    as_operations_add_append_str(&ops, bin, val);
-					} else {
-		                as_bytes *bytes;
-		                GET_BYTES_POOL(bytes, &static_pool, err);
-		                serialize_based_on_serializer_policy(self, SERIALIZER_PYTHON, &bytes, py_value, err);
-                        as_operations_add_append_raw(&ops, bin, bytes->value, bytes->size);
-                    }
->>>>>>> 0903dc62
 					break;
 				case AS_OPERATOR_PREPEND:
 					if (PyUnicode_Check(py_value)) {
 						py_ustr1 = PyUnicode_AsUTF8String(py_value);
 						val = PyString_AsString(py_ustr1);
-<<<<<<< HEAD
 						as_operations_add_prepend_str(&ops, bin, val);
 					} else if (PyString_Check(py_value)) {
 						val = PyString_AsString(py_value);
-						as_operations_add_prepend_str(&ops, bin, val);
+					    as_operations_add_prepend_str(&ops, bin, val);
+					} else if (PyByteArray_Check(py_value)) {
+		                as_bytes *bytes;
+		                GET_BYTES_POOL(bytes, &static_pool, err);
+		                serialize_based_on_serializer_policy(self, SERIALIZER_PYTHON, &bytes, py_value, err);
+                        as_operations_add_prepend_raw(&ops, bin, bytes->value, bytes->size);
 					} else {
 						if (!self->strict_types) {
 							as_operations *pointer_ops = &ops;
@@ -373,18 +366,6 @@
 							initialize_bin_for_strictypes(self, err, py_value, binop, bin, &static_pool);
 						}
 					}
-=======
-					    as_operations_add_prepend_str(&ops, bin, val);
-					} else if (PyString_Check(py_value)) {
-						val = PyString_AsString(py_value);
-					    as_operations_add_prepend_str(&ops, bin, val);
-					} else {
-		                as_bytes *bytes;
-		                GET_BYTES_POOL(bytes, &static_pool, err);
-		                serialize_based_on_serializer_policy(self, SERIALIZER_PYTHON, &bytes, py_value, err);
-                        as_operations_add_prepend_raw(&ops, bin, bytes->value, bytes->size);
-                    }
->>>>>>> 0903dc62
 					break;
 				case AS_OPERATOR_INCR:
 					if (PyInt_Check(py_value)) {
@@ -434,7 +415,9 @@
 					as_operations_add_write(&ops, bin, (as_bin_value *) put_val);
 					break;
 				default:
-					as_error_update(err, AEROSPIKE_ERR_PARAM, "Invalid operation given");
+					if (self->strict_types) {
+						as_error_update(err, AEROSPIKE_ERR_PARAM, "Invalid operation given");
+					}
 			}
 		}
 	}
