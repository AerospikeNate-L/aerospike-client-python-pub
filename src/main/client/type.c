/*******************************************************************************
 * Copyright 2013-2021 Aerospike, Inc.
 *
 * Licensed under the Apache License, Version 2.0 (the "License");
 * you may not use this file except in compliance with the License.
 * You may obtain a copy of the License at
 *
 *     http://www.apache.org/licenses/LICENSE-2.0
 *
 * Unless required by applicable law or agreed to in writing, software
 * distributed under the License is distributed on an "AS IS" BASIS,
 * WITHOUT WARRANTIES OR CONDITIONS OF ANY KIND, either express or implied.
 * See the License for the specific language governing permissions and
 * limitations under the License.
 ******************************************************************************/

#include <Python.h>
#include <structmember.h>
#include <stdbool.h>
#include <unistd.h>

#include <aerospike/aerospike.h>
#include <aerospike/as_config.h>
#include <aerospike/as_error.h>
#include <aerospike/as_policy.h>

#include "admin.h"
#include "client.h"
#include "policy.h"
#include "conversions.h"
#include "exceptions.h"
#include "tls_config.h"
#include "policy_config.h"

static int set_rack_aware_config(as_config *conf, PyObject *config_dict);
static int set_use_services_alternate(as_config *conf, PyObject *config_dict);

enum {
	INIT_SUCCESS,
	INIT_NO_CONFIG_ERR,
	INIT_CONFIG_TYPE_ERR,
	INIT_LUA_USER_ERR,
	INIT_LUA_SYS_ERR,
	INIT_HOST_TYPE_ERR,
	INIT_EMPTY_HOSTS_ERR,
	INIT_INVALID_ADRR_ERR,
	INIT_SERIALIZE_ERR,
	INIT_DESERIALIZE_ERR,
	INIT_COMPRESSION_ERR,
	INIT_POLICY_PARAM_ERR
};

/*******************************************************************************
 * PYTHON DOC METHODS
 ******************************************************************************/

PyDoc_STRVAR(connect_doc, "connect([username, password])\n\
\n\
Connect to the cluster. The optional username and password only apply when \
connecting to the Enterprise Edition of Aerospike.");

PyDoc_STRVAR(exists_doc, "exists(key[, policy]) -> (key, meta)\n\
\n\
Check if a record with a given key exists in the cluster and return the record \
as a tuple() consisting of key and meta. If the record does not exist the meta data will be None.");

PyDoc_STRVAR(get_doc, "get(key[, policy]) -> (key, meta, bins)\n\
\n\
Read a record with a given key, and return the record as a tuple() consisting of key, meta and bins.");

PyDoc_STRVAR(get_async_doc,
			 "get_async(get_callback, key[, policy]) -> (key, meta, bins)\n\
\n\
Read a record asynchronously with a given key, and return the record as a tuple() consisting of key, meta and bins.");

PyDoc_STRVAR(select_doc, "select(key, bins[, policy]) -> (key, meta, bins)\n\
\n\
Read a record with a given key, and return the record as a tuple() consisting of key, meta and bins, \
with the specified bins projected. \
Prior to Aerospike server 3.6.0, if a selected bin does not exist its value will be None. \
Starting with 3.6.0, if a bin does not exist it will not be present in the returned Record Tuple.");

PyDoc_STRVAR(put_doc, "put(key, bins[, meta[, policy[, serializer]]])\n\
\n\
Write a record with a given key to the cluster.");

PyDoc_STRVAR(put_async_doc, "put(key, bins[, meta[, policy[, serializer]]])\n\
\n\
Write a record asynchronously with a given key to the cluster.");

PyDoc_STRVAR(remove_doc, "remove(key[, policy])\n\
\n\
Remove a record matching the key from the cluster.");

PyDoc_STRVAR(apply_doc, "apply(key, module, function, args[, policy])\n\
\n\
Apply a registered (see udf_put()) record UDF to a particular record.");

PyDoc_STRVAR(remove_bin_doc, "remove_bin(key, list[, meta[, policy]])\n\
\n\
Remove a list of bins from a record with a given key. \
Equivalent to setting those bins to aerospike.null() with a put().");

PyDoc_STRVAR(append_doc, "append(key, bin, val[, meta[, policy]])\n\
\n\
Append the string val to the string value in bin.");

PyDoc_STRVAR(prepend_doc, "prepend(key, bin, val[, meta[, policy]])\n\
\n\
Prepend the string value in bin with the string val.");

PyDoc_STRVAR(touch_doc, "touch(key[, val=0[, meta[, policy]]])\n\
\n\
Touch the given record, resetting its time-to-live and incrementing its generation.");

PyDoc_STRVAR(increment_doc, "increment(key, bin, offset[, meta[, policy]])\n\
\n\
Increment the integer value in bin by the integer val.");

PyDoc_STRVAR(operate_doc,
			 "operate(key, list[, meta[, policy]]) -> (key, meta, bins)\n\
\n\
Perform multiple bin operations on a record with a given key, In Aerospike server versions prior to 3.6.0, \
non-existent bins being read will have a None value. \
Starting with 3.6.0 non-existent bins will not be present in the returned Record Tuple. \
The returned record tuple will only contain one entry per bin, \
even if multiple operations were performed on the bin.");

PyDoc_STRVAR(
	operate_ordered_doc,
	"operate_ordered(key, list[, meta[, policy]]) -> (key, meta, bins)\n\
\n\
Perform multiple bin operations on a record with the results being returned as a list of (bin-name, result) tuples. \
The order of the elements in the list will correspond to the order of the operations from the input parameters.");

PyDoc_STRVAR(list_append_doc, "list_append(key, bin, val[, meta[, policy]])\n\
\n\
Append a single element to a list value in bin.");

PyDoc_STRVAR(list_extend_doc, "list_extend(key, bin, items[, meta[, policy]])\n\
\n\
Extend the list value in bin with the given items.");

PyDoc_STRVAR(list_insert_doc,
			 "list_insert(key, bin, index, val[, meta[, policy]])\n\
\n\
Insert an element at the specified index of a list value in bin.");

PyDoc_STRVAR(list_insert_items_doc,
			 "list_insert_items(key, bin, index, items[, meta[, policy]])\n\
\n\
Insert the items at the specified index of a list value in bin.");

PyDoc_STRVAR(list_pop_doc,
			 "list_pop(key, bin, index[, meta[, policy]]) -> val\n\
\n\
Remove and get back a list element at a given index of a list value in bin.");

PyDoc_STRVAR(list_pop_range_doc,
			 "list_pop_range(key, bin, index, count[, meta[, policy]]) -> val\n\
\n\
Remove and get back list elements at a given index of a list value in bin.");

PyDoc_STRVAR(list_remove_doc, "list_remove(key, bin, index[, meta[, policy]])\n\
\n\
Remove a list element at a given index of a list value in bin.");

PyDoc_STRVAR(list_remove_range_doc,
			 "list_remove_range(key, bin, index, count[, meta[, policy]])\n\
\n\
Remove list elements at a given index of a list value in bin.");

PyDoc_STRVAR(list_clear_doc, "list_clear(key, bin[, meta[, policy]])\n\
\n\
Remove all the elements from a list value in bin.");

PyDoc_STRVAR(list_set_doc, "list_set(key, bin, index, val[, meta[, policy]])\n\
\n\
Set list element val at the specified index of a list value in bin.");

PyDoc_STRVAR(list_get_doc,
			 "list_get(key, bin, index[, meta[, policy]]) -> val\n\
\n\
Get the list element at the specified index of a list value in bin.");

PyDoc_STRVAR(list_get_range_doc,
			 "list_get_range(key, bin, index, count[, meta[, policy]]) -> val\n\
\n\
Get the list of count elements starting at a specified index of a list value in bin.");

PyDoc_STRVAR(list_trim_doc,
			 "list_trim(key, bin, index, count[, meta[, policy]]) -> val\n\
\n\
Remove elements from the list which are not within the range starting at the given index plus count.");

PyDoc_STRVAR(list_size_doc, "list_size(key, bin[, meta[, policy]]) -> count\n\
\n\
Count the number of elements in the list value in bin.");

PyDoc_STRVAR(map_set_policy_doc, "map_set_policy(key, bin, map_policy)\n\
\n\
Set the map policy for the given bin.");

PyDoc_STRVAR(map_put_doc,
			 "map_put(key, bin, map_key, val[, map_policy[, meta[, policy]]])\n\
\n\
Add the given map_key/value pair to the map record specified by key and bin.");

PyDoc_STRVAR(map_put_items_doc,
			 "map_put_items(key, bin, items[, map_policy[, meta[, policy]]])\n\
\n\
Add the given items dict of key/value pairs to the map record specified by key and bin.");

PyDoc_STRVAR(
	map_increment_doc,
	"map_increment(key, bin, map_key, incr[, map_policy[, meta[, policy]]])\n\
\n\
Increment the value of the map entry by given incr. Map entry is specified by key, bin and map_key.");

PyDoc_STRVAR(
	map_decrement_doc,
	"map_decrement(key, bin, map_key, decr[, map_policy[, meta[, policy]]])\n\
\n\
Decrement the value of the map entry by given decr. Map entry is specified by key, bin and map_key.");

PyDoc_STRVAR(map_size_doc, "map_size(key, bin[, meta[, policy]]) -> count\n\
\n\
Return the size of the map specified by key and bin.");

PyDoc_STRVAR(map_clear_doc, "map_clear(key, bin[, meta[, policy]])\n\
\n\
Remove all entries from the map specified by key and bin.");

PyDoc_STRVAR(
	map_remove_by_key_doc,
	"map_remove_by_key(key, bin, map_key, return_type[, meta[, policy]])\n\
\n\
Remove and optionally return first map entry from the map specified by key and bin which matches given map_key.");

PyDoc_STRVAR(
	map_remove_by_key_list_doc,
	"map_remove_by_key_list(key, bin, list, return_type[, meta[, policy]][, meta[, policy]])\n\
\n\
Remove and optionally return map entries from the map specified by key and bin \
which have keys that match the given list of keys.");

PyDoc_STRVAR(
	map_remove_by_key_range_doc,
	"map_remove_by_key_range(key, bin, map_key, range, return_type[, meta[, policy]])\n\
\n\
Remove and optionally return map entries from the map specified by key and bin identified \
by the key range (map_key inclusive, range exclusive).");

PyDoc_STRVAR(
	map_remove_by_value_doc,
	"map_remove_by_value(key, bin, val, return_type[, meta[, policy]])\n\
\n\
Remove and optionally return map entries from the map specified by key and bin which \
have a value matching val parameter.");

PyDoc_STRVAR(
	map_remove_by_value_list_doc,
	"map_remove_by_value_list(key, bin, list, return_type[, meta[, policy]])\n\
\n\
Remove and optionally return map entries from the map specified by key and bin which \
have a value matching the list of values.");

PyDoc_STRVAR(
	map_remove_by_value_range_doc,
	"map_remove_by_value_range(key, bin, val, range, return_type[, meta[, policy]])\n\
\n\
Remove and optionally return map entries from the map specified by key and bin identified \
by the value range (val inclusive, range exclusive).");

PyDoc_STRVAR(
	map_remove_by_index_doc,
	"map_remove_by_index(key, bin, index, return_type[, meta[, policy]])\n\
\n\
Remove and optionally return the map entry from the map specified by key and bin at the given index location.");

PyDoc_STRVAR(
	map_remove_by_index_range_doc,
	"map_remove_by_index_range(key, bin, index, range, return_type[, meta[, policy]])\n\
\n\
Remove and optionally return the map entries from the map specified by key and bin starting at \
the given index location and removing range number of items.");

PyDoc_STRVAR(
	map_remove_by_rank_doc,
	"map_remove_by_rank(key, bin, rank, return_type[, meta[, policy]])\n\
\n\
Remove and optionally return the map entry from the map specified by key and bin \
with a value that has the given rank.");

PyDoc_STRVAR(
	map_remove_by_rank_range_doc,
	"map_remove_by_rank_range(key, bin, rank, range, return_type[, meta[, policy]])\n\
\n\
Remove and optionally return the map entries from the map specified by key and bin which \
have a value rank starting at rank and removing range number of items.");

PyDoc_STRVAR(
	map_get_by_key_doc,
	"map_get_by_key(key, bin, map_key, return_type[, meta[, policy]])\n\
\n\
Return map entry from the map specified by key and bin which has a key that matches the given map_key.");

PyDoc_STRVAR(
	map_get_by_key_range_doc,
	"map_get_by_key_range(key, bin, map_key, range, return_type[, meta[, policy]])\n\
\n\
Return map entries from the map specified by key and bin identified by the key range \
(map_key inclusive, range exclusive).");

PyDoc_STRVAR(map_get_by_value_doc,
			 "map_get_by_value(key, bin, val, return_type[, meta[, policy]])\n\
\n\
Return map entries from the map specified by key and bin which have a value matching val parameter.");

PyDoc_STRVAR(
	map_get_by_value_range_doc,
	"map_get_by_value_range(key, bin, val, range, return_type[, meta[, policy]])\n\
\n\
Return map entries from the map specified by key and bin identified by the value \
range (val inclusive, range exclusive).");

PyDoc_STRVAR(
	map_get_by_value_list_doc,
	"map_get_by_value_range(key, bin, value_list, return_type[, meta[, policy]])\n\
\n\
Return map entries from the map specified by key and bin which contain a value matching one \
of the values in the provided value_list.\n\
Requires Aerospike Server versions >= 3.16.0.1");

PyDoc_STRVAR(
	map_get_by_key_list_doc,
	"map_get_by_value_range(key, bin, key_list, return_type[, meta[, policy]])\n\
\n\
Return map entries from the map specified by key and bin for keys matching those \
in the provided key_list.\n\
Requires Aerospike Server versions >= 3.16.0.1");

PyDoc_STRVAR(
	map_get_by_index_doc,
	"map_get_by_index(key, bin, index, return_type[, meta[, policy]])\n\
\n\
Return the map entry from the map specified by key and bin at the given index location.");

PyDoc_STRVAR(
	map_get_by_index_range_doc,
	"map_get_by_index_range(key, bin, index, range, return_type[, meta[, policy]])\n\
\n\
Return the map entries from the map specified by key and bin starting at the given index \
location and removing range number of items.");

PyDoc_STRVAR(map_get_by_rank_doc,
			 "map_get_by_rank(key, bin, rank, return_type[, meta[, policy]])\n\
\n\
Return the map entry from the map specified by key and bin with a value that has the given rank.");

PyDoc_STRVAR(
	map_get_by_rank_range_doc,
	"map_get_by_rank_range(key, bin, rank, range, return_type[, meta[, policy]])\n\
\n\
Return the map entries from the map specified by key and bin which have a value rank starting \
at rank and removing range number of items.");

PyDoc_STRVAR(query_doc, "query(namespace[, set]) -> Query\n\
\n\
Return a `aerospike.Query` object to be used for executing queries over a specified set \
(which can be omitted or None) in a namespace. \
A query with a None set returns records which are not in any named set. \
This is different than the meaning of a None set in a scan.");

PyDoc_STRVAR(
	query_apply_doc,
	"query_apply(ns, set, predicate, module, function[, args[, policy]]) -> int\n\
\n\
Initiate a background query and apply a record UDF to each record matched by the query.");

PyDoc_STRVAR(job_info_doc, "job_info(job_id, module[, policy]) -> dict\n\
\n\
Return the status of a job running in the background.");

PyDoc_STRVAR(scan_doc, "scan(namespace[, set]) -> Scan\n\
\n\
Return a `aerospike.Scan` object to be used for executing scans over a specified set \
(which can be omitted or None) in a namespace. A scan with a None set returns all the records in the namespace.");

PyDoc_STRVAR(
	scan_apply_doc,
	"scan_apply(ns, set, module, function[, args[, policy[, options,[ block]]]]) -> int\n\
\n\
Initiate a background scan and apply a record UDF to each record matched by the scan.");

PyDoc_STRVAR(scan_info_doc, "scan_info(scan_id) -> dict\n\
\n\
Return the status of a scan running in the background.");

PyDoc_STRVAR(info_doc, "info(command[, hosts[, policy]]) -> {}\n\
\n\
Send an info command to multiple nodes specified in a hosts list.");

PyDoc_STRVAR(
	set_xdr_filter_doc,
	"set_xdr_filter(data_center, namespace, expression_filter[, policy]) -> {}\n\
\n\
Set cluster xdr filter.");

PyDoc_STRVAR(info_all_doc, "info_all(command[, policy]]) -> {}\n\
\n\
Send an info *command* to all nodes in the cluster to which the client is connected.\n\
If any of the individual requests fail, this will raise an exception.");

PyDoc_STRVAR(info_single_node_doc,
			 "info_single_node(command, host[, policy]) -> str\n\
\n\
Send an info command to a single node specified by host.");

PyDoc_STRVAR(info_random_node_doc,
			 "info_random_node(command, [policy]) -> str\n\
\n\
Send an info command to a single random node.");

PyDoc_STRVAR(info_node_doc, "info_node(command, host[, policy]) -> str\n\
\n\
DEPRECATED: Please user info_single_node() instead.\n\
Send an info command to a single node specified by host.");

PyDoc_STRVAR(get_nodes_doc, "get_nodes() -> []\n\
\n\
Return the list of hosts present in a connected cluster.");

PyDoc_STRVAR(get_node_names_doc, "get_node_names() -> []\n\
\n\
Return the list of hosts, including node names, present in a connected cluster.");

PyDoc_STRVAR(udf_put_doc, "udf_put(filename[, udf_type[, policy]])\n\
\n\
Register a UDF module with the cluster.");

PyDoc_STRVAR(udf_remove_doc, "udf_remove(module[, policy])\n\
\n\
Remove a  previously registered UDF module from the cluster.");

PyDoc_STRVAR(udf_list_doc, "udf_list([policy]) -> []\n\
\n\
Return the list of UDF modules registered with the cluster.");

PyDoc_STRVAR(udf_get_doc, "udf_get(module[, language[, policy]]) -> str\n\
\n\
Return the content of a UDF module which is registered with the cluster.");

PyDoc_STRVAR(index_integer_create_doc,
			 "index_integer_create(ns, set, bin, index_name[, policy])\n\
\n\
Create an integer index with index_name on the bin in the specified ns, set.");

PyDoc_STRVAR(index_string_create_doc,
			 "index_string_create(ns, set, bin, index_name[, policy])\n\
\n\
Create a string index with index_name on the bin in the specified ns, set.");

PyDoc_STRVAR(index_remove_doc, "index_remove(ns, index_name[, policy])\n\
\n\
Remove the index with index_name from the namespace.");

PyDoc_STRVAR(
	index_list_create_doc,
	"index_list_create(ns, set, bin, index_datatype, index_name[, policy])\n\
\n\
Create an index named index_name for numeric, string or GeoJSON values (as defined by index_datatype) \
on records of the specified ns, set whose bin is a list.");

PyDoc_STRVAR(
	index_map_keys_create_doc,
	"index_map_keys_create(ns, set, bin, index_datatype, index_name[, policy])\n\
\n\
Create an index named index_name for numeric, string or GeoJSON values (as defined by index_datatype) \
on records of the specified ns, set whose bin is a map. The index will include the keys of the map.");

PyDoc_STRVAR(
	index_map_values_create_doc,
	"index_map_values_create(ns, set, bin, index_datatype, index_name[, policy])\n\
\n\
Create an index named index_name for numeric, string or GeoJSON values (as defined by index_datatype) \
on records of the specified ns, set whose bin is a map. The index will include the values of the map.");

PyDoc_STRVAR(index_geo2dsphere_create_doc,
			 "index_geo2dsphere_create(ns, set, bin, index_name[, policy])\n\
\n\
Create a geospatial 2D spherical index with index_name on the bin in the specified ns, set.");

PyDoc_STRVAR(get_many_doc, "get_many(keys[, policy]) -> [ (key, meta, bins)]\n\
\n\
Batch-read multiple records, and return them as a list. \
Any record that does not exist will have a None value for metadata and bins in the record tuple.");

PyDoc_STRVAR(select_many_doc,
			 "select_many(keys, bins[, policy]) -> [(key, meta, bins)]\n\
\n\
Batch-read multiple records, and return them as a list. \
Any record that does not exist will have a None value for metadata and bins in the record tuple. \
The bins will be filtered as specified.");

PyDoc_STRVAR(exists_many_doc, "exists_many(keys[, policy]) -> [ (key, meta)]\n\
\n\
Batch-read metadata for multiple keys, and return it as a list. \
Any record that does not exist will have a None value for metadata in the result tuple.");

PyDoc_STRVAR(get_key_digest_doc, "get_key_digest(ns, set, key) -> bytearray\n\
\n\
Calculate the digest of a particular key. See: Key Tuple.");

PyDoc_STRVAR(truncate_doc, "truncate(namespace, set, nanos[, policy])\n\
\n\
Remove records in specified namespace/set efficiently. \
This method is many orders of magnitude faster than deleting records one at a time. \
Works with Aerospike Server versions >= 3.12.\n\
\n\
This asynchronous server call may return before the truncation is complete. \
The user can still write new records after the server returns because new records will have \
last update times greater than the truncate cutoff (set at the time of truncate call)");

/*******************************************************************************
 * PYTHON TYPE METHODS
 ******************************************************************************/

static PyMethodDef AerospikeClient_Type_Methods[] = {

	// CONNECTION OPERATIONS

	{"connect", (PyCFunction)AerospikeClient_Connect,
	 METH_VARARGS | METH_KEYWORDS, connect_doc},
	{"close", (PyCFunction)AerospikeClient_Close, METH_VARARGS | METH_KEYWORDS,
	 "Close the connection(s) to the cluster."},
	{"is_connected", (PyCFunction)AerospikeClient_is_connected,
	 METH_VARARGS | METH_KEYWORDS, "Checks current connection state."},
	{"shm_key", (PyCFunction)AerospikeClient_shm_key,
	 METH_VARARGS | METH_KEYWORDS, "Get the shm key of the cluster"},

	// ADMIN OPERATIONS

	{"admin_create_user", (PyCFunction)AerospikeClient_Admin_Create_User,
	 METH_VARARGS | METH_KEYWORDS, "Create a new user."},
	{"admin_drop_user", (PyCFunction)AerospikeClient_Admin_Drop_User,
	 METH_VARARGS | METH_KEYWORDS, "Drop a user."},
	{"admin_set_password", (PyCFunction)AerospikeClient_Admin_Set_Password,
	 METH_VARARGS | METH_KEYWORDS, "Set password"},
	{"admin_change_password",
	 (PyCFunction)AerospikeClient_Admin_Change_Password,
	 METH_VARARGS | METH_KEYWORDS, "Change password."},
	{"admin_grant_roles", (PyCFunction)AerospikeClient_Admin_Grant_Roles,
	 METH_VARARGS | METH_KEYWORDS, "Grant Roles."},
	{"admin_revoke_roles", (PyCFunction)AerospikeClient_Admin_Revoke_Roles,
	 METH_VARARGS | METH_KEYWORDS, "Revoke roles"},
	{"admin_query_user", (PyCFunction)AerospikeClient_Admin_Query_User,
	 METH_VARARGS | METH_KEYWORDS, "Query a user for roles."},
	{"admin_query_user_info",
	 (PyCFunction)AerospikeClient_Admin_Query_User_Info,
	 METH_VARARGS | METH_KEYWORDS,
	 "Query a user for read/write info, connections-in-use and roles."},
	{"admin_query_users", (PyCFunction)AerospikeClient_Admin_Query_Users,
	 METH_VARARGS | METH_KEYWORDS, "Query all users for roles."},
	{"admin_query_users_info",
	 (PyCFunction)AerospikeClient_Admin_Query_Users_Info,
	 METH_VARARGS | METH_KEYWORDS,
	 "Query all users for read/write info, connections-in-use and roles."},
	{"admin_create_role", (PyCFunction)AerospikeClient_Admin_Create_Role,
	 METH_VARARGS | METH_KEYWORDS, "Create a new role."},
	{"admin_drop_role", (PyCFunction)AerospikeClient_Admin_Drop_Role,
	 METH_VARARGS | METH_KEYWORDS, "Drop a new role."},
	{"admin_grant_privileges",
	 (PyCFunction)AerospikeClient_Admin_Grant_Privileges,
	 METH_VARARGS | METH_KEYWORDS, "Grant privileges to a user defined role."},
	{"admin_revoke_privileges",
	 (PyCFunction)AerospikeClient_Admin_Revoke_Privileges,
	 METH_VARARGS | METH_KEYWORDS,
	 "Revoke privileges from a user defined role."},
	{"admin_query_role", (PyCFunction)AerospikeClient_Admin_Query_Role,
	 METH_VARARGS | METH_KEYWORDS, "DEPRECATED Query a user defined role."},
	{"admin_query_roles", (PyCFunction)AerospikeClient_Admin_Query_Roles,
	 METH_VARARGS | METH_KEYWORDS, "DEPRECATED Query all user defined roles."},
	{"admin_get_role", (PyCFunction)AerospikeClient_Admin_Get_Role,
	 METH_VARARGS | METH_KEYWORDS, "Get a user defined role."},
	{"admin_get_roles", (PyCFunction)AerospikeClient_Admin_Get_Roles,
	 METH_VARARGS | METH_KEYWORDS, "Get all user defined roles."},
	{"admin_set_quotas", (PyCFunction)AerospikeClient_Admin_Set_Quotas,
	 METH_VARARGS | METH_KEYWORDS,
	 "Set read and write quotas for a user defined role."},
	{"admin_set_whitelist", (PyCFunction)AerospikeClient_Admin_Set_Whitelist,
	 METH_VARARGS | METH_KEYWORDS, "Set IP whitelist for a user defined role."},

	// KVS OPERATIONS

	{"exists", (PyCFunction)AerospikeClient_Exists,
	 METH_VARARGS | METH_KEYWORDS, exists_doc},
	{"get", (PyCFunction)AerospikeClient_Get, METH_VARARGS | METH_KEYWORDS,
	 get_doc},
	{"get_async", (PyCFunction)AerospikeClient_Get_Async,
	 METH_VARARGS | METH_KEYWORDS, get_async_doc},
	{"select", (PyCFunction)AerospikeClient_Select,
	 METH_VARARGS | METH_KEYWORDS, select_doc},
	{"put", (PyCFunction)AerospikeClient_Put, METH_VARARGS | METH_KEYWORDS,
	 put_doc},
<<<<<<< HEAD
=======
	{"put_async", (PyCFunction)AerospikeClient_Put_Async,
	 METH_VARARGS | METH_KEYWORDS, put_async_doc},
	{"get_key_partition_id", (PyCFunction)AerospikeClient_Get_Key_PartitionID,
	 METH_VARARGS | METH_KEYWORDS, get_key_partition_id_doc},
>>>>>>> 7bf7fd40
	{"remove", (PyCFunction)AerospikeClient_Remove,
	 METH_VARARGS | METH_KEYWORDS, remove_doc},
	{"apply", (PyCFunction)AerospikeClient_Apply, METH_VARARGS | METH_KEYWORDS,
	 apply_doc},
	{"remove_bin", (PyCFunction)AerospikeClient_RemoveBin,
	 METH_VARARGS | METH_KEYWORDS, remove_bin_doc},
	{"append", (PyCFunction)AerospikeClient_Append,
	 METH_VARARGS | METH_KEYWORDS, append_doc},
	{"prepend", (PyCFunction)AerospikeClient_Prepend,
	 METH_VARARGS | METH_KEYWORDS, prepend_doc},
	{"touch", (PyCFunction)AerospikeClient_Touch, METH_VARARGS | METH_KEYWORDS,
	 touch_doc},
	{"increment", (PyCFunction)AerospikeClient_Increment,
	 METH_VARARGS | METH_KEYWORDS, increment_doc},
	{"operate", (PyCFunction)AerospikeClient_Operate,
	 METH_VARARGS | METH_KEYWORDS, operate_doc},
	{"operate_ordered", (PyCFunction)AerospikeClient_OperateOrdered,
	 METH_VARARGS | METH_KEYWORDS, operate_ordered_doc},

	// LIST OPERATIONS

	{"list_append", (PyCFunction)AerospikeClient_ListAppend,
	 METH_VARARGS | METH_KEYWORDS, list_append_doc},
	{"list_extend", (PyCFunction)AerospikeClient_ListExtend,
	 METH_VARARGS | METH_KEYWORDS, list_extend_doc},
	{"list_insert", (PyCFunction)AerospikeClient_ListInsert,
	 METH_VARARGS | METH_KEYWORDS, list_insert_doc},
	{"list_insert_items", (PyCFunction)AerospikeClient_ListInsertItems,
	 METH_VARARGS | METH_KEYWORDS, list_insert_items_doc},
	{"list_pop", (PyCFunction)AerospikeClient_ListPop,
	 METH_VARARGS | METH_KEYWORDS, list_pop_doc},
	{"list_pop_range", (PyCFunction)AerospikeClient_ListPopRange,
	 METH_VARARGS | METH_KEYWORDS, list_pop_range_doc},
	{"list_remove", (PyCFunction)AerospikeClient_ListRemove,
	 METH_VARARGS | METH_KEYWORDS, list_remove_doc},
	{"list_remove_range", (PyCFunction)AerospikeClient_ListRemoveRange,
	 METH_VARARGS | METH_KEYWORDS, list_remove_range_doc},
	{"list_clear", (PyCFunction)AerospikeClient_ListClear,
	 METH_VARARGS | METH_KEYWORDS, list_clear_doc},
	{"list_set", (PyCFunction)AerospikeClient_ListSet,
	 METH_VARARGS | METH_KEYWORDS, list_set_doc},
	{"list_get", (PyCFunction)AerospikeClient_ListGet,
	 METH_VARARGS | METH_KEYWORDS, list_get_doc},
	{"list_get_range", (PyCFunction)AerospikeClient_ListGetRange,
	 METH_VARARGS | METH_KEYWORDS, list_get_range_doc},
	{"list_trim", (PyCFunction)AerospikeClient_ListTrim,
	 METH_VARARGS | METH_KEYWORDS, list_trim_doc},
	{"list_size", (PyCFunction)AerospikeClient_ListSize,
	 METH_VARARGS | METH_KEYWORDS, list_size_doc},

	// MAP OPERATIONS

	{"map_set_policy", (PyCFunction)AerospikeClient_MapSetPolicy,
	 METH_VARARGS | METH_KEYWORDS, map_set_policy_doc},
	{"map_put", (PyCFunction)AerospikeClient_MapPut,
	 METH_VARARGS | METH_KEYWORDS, map_put_doc},
	{"map_put_items", (PyCFunction)AerospikeClient_MapPutItems,
	 METH_VARARGS | METH_KEYWORDS, map_put_items_doc},
	{"map_increment", (PyCFunction)AerospikeClient_MapIncrement,
	 METH_VARARGS | METH_KEYWORDS, map_increment_doc},
	{"map_decrement", (PyCFunction)AerospikeClient_MapDecrement,
	 METH_VARARGS | METH_KEYWORDS, map_decrement_doc},
	{"map_size", (PyCFunction)AerospikeClient_MapSize,
	 METH_VARARGS | METH_KEYWORDS, map_size_doc},
	{"map_clear", (PyCFunction)AerospikeClient_MapClear,
	 METH_VARARGS | METH_KEYWORDS, map_clear_doc},
	{"map_remove_by_key", (PyCFunction)AerospikeClient_MapRemoveByKey,
	 METH_VARARGS | METH_KEYWORDS, map_remove_by_key_doc},
	{"map_remove_by_key_list", (PyCFunction)AerospikeClient_MapRemoveByKeyList,
	 METH_VARARGS | METH_KEYWORDS, map_remove_by_key_list_doc},
	{"map_remove_by_key_range",
	 (PyCFunction)AerospikeClient_MapRemoveByKeyRange,
	 METH_VARARGS | METH_KEYWORDS, map_remove_by_key_range_doc},
	{"map_remove_by_value", (PyCFunction)AerospikeClient_MapRemoveByValue,
	 METH_VARARGS | METH_KEYWORDS, map_remove_by_value_doc},
	{"map_remove_by_value_list",
	 (PyCFunction)AerospikeClient_MapRemoveByValueList,
	 METH_VARARGS | METH_KEYWORDS, map_remove_by_value_list_doc},
	{"map_remove_by_value_range",
	 (PyCFunction)AerospikeClient_MapRemoveByValueRange,
	 METH_VARARGS | METH_KEYWORDS, map_remove_by_value_range_doc},
	{"map_remove_by_index", (PyCFunction)AerospikeClient_MapRemoveByIndex,
	 METH_VARARGS | METH_KEYWORDS, map_remove_by_index_doc},
	{"map_remove_by_index_range",
	 (PyCFunction)AerospikeClient_MapRemoveByIndexRange,
	 METH_VARARGS | METH_KEYWORDS, map_remove_by_index_range_doc},
	{"map_remove_by_rank", (PyCFunction)AerospikeClient_MapRemoveByRank,
	 METH_VARARGS | METH_KEYWORDS, map_remove_by_rank_doc},
	{"map_remove_by_rank_range",
	 (PyCFunction)AerospikeClient_MapRemoveByRankRange,
	 METH_VARARGS | METH_KEYWORDS, map_remove_by_rank_range_doc},
	{"map_get_by_key", (PyCFunction)AerospikeClient_MapGetByKey,
	 METH_VARARGS | METH_KEYWORDS, map_get_by_key_doc},
	{"map_get_by_key_range", (PyCFunction)AerospikeClient_MapGetByKeyRange,
	 METH_VARARGS | METH_KEYWORDS, map_get_by_key_range_doc},
	{"map_get_by_key_list", (PyCFunction)AerospikeClient_MapGetByKeyList,
	 METH_VARARGS | METH_KEYWORDS, map_get_by_key_list_doc},
	{"map_get_by_value", (PyCFunction)AerospikeClient_MapGetByValue,
	 METH_VARARGS | METH_KEYWORDS, map_get_by_value_doc},
	{"map_get_by_value_range", (PyCFunction)AerospikeClient_MapGetByValueRange,
	 METH_VARARGS | METH_KEYWORDS, map_get_by_value_range_doc},
	{"map_get_by_value_list", (PyCFunction)AerospikeClient_MapGetByValueList,
	 METH_VARARGS | METH_KEYWORDS, map_get_by_value_list_doc},
	{"map_get_by_index", (PyCFunction)AerospikeClient_MapGetByIndex,
	 METH_VARARGS | METH_KEYWORDS, map_get_by_index_doc},
	{"map_get_by_index_range", (PyCFunction)AerospikeClient_MapGetByIndexRange,
	 METH_VARARGS | METH_KEYWORDS, map_get_by_index_range_doc},
	{"map_get_by_rank", (PyCFunction)AerospikeClient_MapGetByRank,
	 METH_VARARGS | METH_KEYWORDS, map_get_by_rank_doc},
	{"map_get_by_rank_range", (PyCFunction)AerospikeClient_MapGetByRankRange,
	 METH_VARARGS | METH_KEYWORDS, map_get_by_rank_range_doc},

	// QUERY OPERATIONS

	{"query", (PyCFunction)AerospikeClient_Query, METH_VARARGS | METH_KEYWORDS,
	 query_doc},
	{"query_apply", (PyCFunction)AerospikeClient_QueryApply,
	 METH_VARARGS | METH_KEYWORDS, query_apply_doc},
	{"job_info", (PyCFunction)AerospikeClient_JobInfo,
	 METH_VARARGS | METH_KEYWORDS, job_info_doc},

	// SCAN OPERATIONS

	{"scan", (PyCFunction)AerospikeClient_Scan, METH_VARARGS | METH_KEYWORDS,
	 scan_doc},
	{"scan_apply", (PyCFunction)AerospikeClient_ScanApply,
	 METH_VARARGS | METH_KEYWORDS, scan_apply_doc},

	{"scan_info", (PyCFunction)AerospikeClient_ScanInfo,
	 METH_VARARGS | METH_KEYWORDS, scan_info_doc},

	// INFO OPERATIONS

	{"info", (PyCFunction)AerospikeClient_Info, METH_VARARGS | METH_KEYWORDS,
	 info_doc},
	{"set_xdr_filter", (PyCFunction)AerospikeClient_SetXDRFilter,
	 METH_VARARGS | METH_KEYWORDS, set_xdr_filter_doc},
	{"info_all", (PyCFunction)AerospikeClient_InfoAll,
	 METH_VARARGS | METH_KEYWORDS, info_all_doc},
	{"info_single_node", (PyCFunction)AerospikeClient_InfoSingleNode,
	 METH_VARARGS | METH_KEYWORDS, info_single_node_doc},
	{"info_random_node", (PyCFunction)AerospikeClient_InfoRandomNode,
	 METH_VARARGS | METH_KEYWORDS, info_random_node_doc},
	{"info_node", // DEPRECATED
	 (PyCFunction)AerospikeClient_InfoNode, METH_VARARGS | METH_KEYWORDS,
	 info_node_doc},
	{"get_nodes", (PyCFunction)AerospikeClient_GetNodes,
	 METH_VARARGS | METH_KEYWORDS, get_nodes_doc},
	{"get_node_names", (PyCFunction)AerospikeClient_GetNodeNames,
	 METH_VARARGS | METH_KEYWORDS, get_node_names_doc},
	// UDF OPERATIONS

	{"udf_put", (PyCFunction)AerospikeClient_UDF_Put,
	 METH_VARARGS | METH_KEYWORDS, udf_put_doc},
	{"udf_remove", (PyCFunction)AerospikeClient_UDF_Remove,
	 METH_VARARGS | METH_KEYWORDS, udf_remove_doc},
	{"udf_list", (PyCFunction)AerospikeClient_UDF_List,
	 METH_VARARGS | METH_KEYWORDS, udf_list_doc},
	{"udf_get", (PyCFunction)AerospikeClient_UDF_Get_UDF,
	 METH_VARARGS | METH_KEYWORDS, udf_get_doc},

	// SECONDARY INDEX OPERATONS

	{"index_integer_create", (PyCFunction)AerospikeClient_Index_Integer_Create,
	 METH_VARARGS | METH_KEYWORDS, index_integer_create_doc},
	{"index_string_create", (PyCFunction)AerospikeClient_Index_String_Create,
	 METH_VARARGS | METH_KEYWORDS, index_string_create_doc},
	{"index_remove", (PyCFunction)AerospikeClient_Index_Remove,
	 METH_VARARGS | METH_KEYWORDS, index_remove_doc},
	{"index_list_create", (PyCFunction)AerospikeClient_Index_List_Create,
	 METH_VARARGS | METH_KEYWORDS, index_list_create_doc},
	{"index_map_keys_create",
	 (PyCFunction)AerospikeClient_Index_Map_Keys_Create,
	 METH_VARARGS | METH_KEYWORDS, index_map_keys_create_doc},
	{"index_map_values_create",
	 (PyCFunction)AerospikeClient_Index_Map_Values_Create,
	 METH_VARARGS | METH_KEYWORDS, index_map_values_create_doc},
	{"index_geo2dsphere_create",
	 (PyCFunction)AerospikeClient_Index_2dsphere_Create,
	 METH_VARARGS | METH_KEYWORDS, index_geo2dsphere_create_doc},

	// BATCH OPERATIONS

	{"get_many", (PyCFunction)AerospikeClient_Get_Many,
	 METH_VARARGS | METH_KEYWORDS, get_many_doc},
	{"select_many", (PyCFunction)AerospikeClient_Select_Many,
	 METH_VARARGS | METH_KEYWORDS, select_many_doc},
	{"exists_many", (PyCFunction)AerospikeClient_Exists_Many,
	 METH_VARARGS | METH_KEYWORDS, exists_many_doc},
	{"get_key_digest", (PyCFunction)AerospikeClient_Get_Key_Digest,
	 METH_VARARGS | METH_KEYWORDS, get_key_digest_doc},

	// TRUNCATE OPERATIONS
	{"truncate", (PyCFunction)AerospikeClient_Truncate,
	 METH_VARARGS | METH_KEYWORDS, truncate_doc},

	{NULL}};

/*******************************************************************************
 * PYTHON TYPE HOOKS
 ******************************************************************************/

static PyObject *AerospikeClient_Type_New(PyTypeObject *type, PyObject *args,
										  PyObject *kwds)
{
	AerospikeClient *self = NULL;

	self = (AerospikeClient *)type->tp_alloc(type, 0);

	return (PyObject *)self;
}

static int AerospikeClient_Type_Init(AerospikeClient *self, PyObject *args,
									 PyObject *kwds)
{
	PyObject *py_config = NULL;
	int error_code = 0;
	as_error constructor_err;
	as_error_init(&constructor_err);
	static char *kwlist[] = {"config", NULL};

	self->has_connected = false;
	self->use_shared_connection = false;
	self->as = NULL;
	self->send_bool_as = SEND_BOOL_AS_PY_BYTES;

	if (PyArg_ParseTupleAndKeywords(args, kwds, "O:client", kwlist,
									&py_config) == false) {
		error_code = INIT_NO_CONFIG_ERR;
		goto CONSTRUCTOR_ERROR;
	}

	if (!PyDict_Check(py_config)) {
		error_code = INIT_CONFIG_TYPE_ERR;
		goto CONSTRUCTOR_ERROR;
	}

	as_config config;
	as_config_init(&config);

	bool lua_user_path = false;

	PyObject *py_lua = PyDict_GetItemString(py_config, "lua");
	if (py_lua && PyDict_Check(py_lua)) {

		PyObject *py_lua_user_path = PyDict_GetItemString(py_lua, "user_path");
		if (py_lua_user_path && PyString_Check(py_lua_user_path)) {
			lua_user_path = true;
			if (strnlen(PyString_AsString(py_lua_user_path),
						AS_CONFIG_PATH_MAX_SIZE) > AS_CONFIG_PATH_MAX_LEN) {
				error_code = INIT_LUA_USER_ERR;
				goto CONSTRUCTOR_ERROR;
			}
			strcpy(config.lua.user_path, PyString_AsString(py_lua_user_path));
		}
	}

	if (!lua_user_path) {
		strcpy(config.lua.user_path, ".");
	}
	else {
		struct stat info;
		if (stat(config.lua.user_path, &info) != 0 ||
			!(info.st_mode & S_IFDIR)) {
			strcpy(config.lua.user_path, ".");
		}
	}

	PyObject *py_tls = PyDict_GetItemString(py_config, "tls");
	if (py_tls && PyDict_Check(py_tls)) {
		setup_tls_config(&config, py_tls);
	}

	PyObject *py_hosts = PyDict_GetItemString(py_config, "hosts");
	if (py_hosts && PyList_Check(py_hosts)) {
		int size = (int)PyList_Size(py_hosts);
		if (!size) {
			error_code = INIT_EMPTY_HOSTS_ERR;
			goto CONSTRUCTOR_ERROR;
		}
		for (int i = 0; i < size; i++) {
			char *addr = NULL;
			char *tls_name = NULL;
			uint16_t port = 3000;
			PyObject *py_host = PyList_GetItem(py_hosts, i);
			PyObject *py_addr, *py_port, *py_tls_name;

			if (PyTuple_Check(py_host) && PyTuple_Size(py_host) >= 2 &&
				PyTuple_Size(py_host) <= 3) {

				py_addr = PyTuple_GetItem(py_host, 0);
				if (PyString_Check(py_addr)) {
					addr = strdup(PyString_AsString(py_addr));
				}
				else if (PyUnicode_Check(py_addr)) {
					PyObject *py_ustr = PyUnicode_AsUTF8String(py_addr);
					addr = strdup(PyBytes_AsString(py_ustr));
					Py_DECREF(py_ustr);
				}
				py_port = PyTuple_GetItem(py_host, 1);
				if (PyInt_Check(py_port) || PyLong_Check(py_port)) {
					port = (uint16_t)PyLong_AsLong(py_port);
				}
				else {
					port = 0;
				}
				// Set TLS Name if provided
				if (PyTuple_Size(py_host) == 3) {
					py_tls_name = PyTuple_GetItem(py_host, 2);
					if (PyString_Check(py_tls_name)) {
						tls_name = strdup(PyString_AsString(py_tls_name));
					}
					else if (PyUnicode_Check(py_tls_name)) {
						PyObject *py_ustr = PyUnicode_AsUTF8String(py_tls_name);
						tls_name = strdup(PyBytes_AsString(py_ustr));
						Py_DECREF(py_ustr);
					}
				}
			}
			else if (PyString_Check(py_host)) {
				addr = strdup(strtok(PyString_AsString(py_host), ":"));
				addr = strtok(addr, ":");
				char *temp = strtok(NULL, ":");
				if (NULL != temp) {
					port = (uint16_t)atoi(temp);
				}
			}
			if (addr) {
				if (tls_name) {
					as_config_tls_add_host(&config, addr, tls_name, port);
					free(tls_name);
				}
				else {
					as_config_add_host(&config, addr, port);
				}
				free(addr);
			}
			else {
				error_code = INIT_INVALID_ADRR_ERR;
				goto CONSTRUCTOR_ERROR;
			}
		}
	}
	else {
		error_code = INIT_HOST_TYPE_ERR;
		goto CONSTRUCTOR_ERROR;
	}

	PyObject *py_auth_mode = PyDict_GetItemString(py_config, "auth_mode");
	if (py_auth_mode) {
		if(PyInt_Check(py_auth_mode)) {
			long auth_mode = PyInt_AsLong(py_auth_mode);
			if ((long)AS_AUTH_INTERNAL == auth_mode ||
				(long)AS_AUTH_EXTERNAL == auth_mode ||
				(long)AS_AUTH_EXTERNAL_INSECURE == auth_mode ||
				(long)AS_AUTH_PKI == auth_mode ) {
				config.auth_mode = auth_mode;
			}
		}
	}
	
	PyObject *py_shm = PyDict_GetItemString(py_config, "shm");
	if (py_shm && PyDict_Check(py_shm)) {

		config.use_shm = true;

		// This does not match documentation (wrong name and location in dict),
		//  but leave it for now for customers who may be using it
		PyObject *py_shm_max_nodes =
			PyDict_GetItemString(py_shm, "shm_max_nodes");
		if (py_shm_max_nodes && PyInt_Check(py_shm_max_nodes)) {
			config.shm_max_nodes = PyInt_AsLong(py_shm_max_nodes);
		}
		py_shm_max_nodes = PyDict_GetItemString(py_shm, "max_nodes");
		if (py_shm_max_nodes && PyInt_Check(py_shm_max_nodes)) {
			config.shm_max_nodes = PyInt_AsLong(py_shm_max_nodes);
		}

		// This does not match documentation (wrong name and location in dict),
		//  but leave it for now for customers who may be using it
		PyObject *py_shm_max_namespaces =
			PyDict_GetItemString(py_shm, "shm_max_namespaces");
		if (py_shm_max_namespaces && PyInt_Check(py_shm_max_namespaces)) {
			config.shm_max_namespaces = PyInt_AsLong(py_shm_max_namespaces);
		}
		py_shm_max_namespaces = PyDict_GetItemString(py_shm, "max_namespaces");
		if (py_shm_max_namespaces && PyInt_Check(py_shm_max_namespaces)) {
			config.shm_max_namespaces = PyInt_AsLong(py_shm_max_namespaces);
		}

		// This does not match documentation (wrong name and location in dict),
		//  but leave it for now for customers who may be using it
		PyObject *py_shm_takeover_threshold_sec =
			PyDict_GetItemString(py_shm, "shm_takeover_threshold_sec");
		if (py_shm_takeover_threshold_sec &&
			PyInt_Check(py_shm_takeover_threshold_sec)) {
			config.shm_takeover_threshold_sec =
				PyInt_AsLong(py_shm_takeover_threshold_sec);
		}
		py_shm_takeover_threshold_sec =
			PyDict_GetItemString(py_shm, "takeover_threshold_sec");
		if (py_shm_takeover_threshold_sec &&
			PyInt_Check(py_shm_takeover_threshold_sec)) {
			config.shm_takeover_threshold_sec =
				PyInt_AsLong(py_shm_takeover_threshold_sec);
		}

		PyObject *py_shm_cluster_key = PyDict_GetItemString(py_shm, "shm_key");
		if (py_shm_cluster_key && PyInt_Check(py_shm_cluster_key)) {
			user_shm_key = true;
			config.shm_key = PyInt_AsLong(py_shm_cluster_key);
		}
	}

	self->is_client_put_serializer = false;
	self->user_serializer_call_info.callback = NULL;
	self->user_deserializer_call_info.callback = NULL;
	PyObject *py_serializer_option =
		PyDict_GetItemString(py_config, "serialization");
	if (py_serializer_option && PyTuple_Check(py_serializer_option)) {
		PyObject *py_serializer = PyTuple_GetItem(py_serializer_option, 0);
		if (py_serializer && py_serializer != Py_None) {
			if (!PyCallable_Check(py_serializer)) {
				error_code = INIT_SERIALIZE_ERR;
				goto CONSTRUCTOR_ERROR;
			}
			memset(&self->user_serializer_call_info, 0,
				   sizeof(self->user_serializer_call_info));
			self->user_serializer_call_info.callback = py_serializer;
		}
		PyObject *py_deserializer = PyTuple_GetItem(py_serializer_option, 1);
		if (py_deserializer && py_deserializer != Py_None) {
			if (!PyCallable_Check(py_deserializer)) {
				error_code = INIT_DESERIALIZE_ERR;
				goto CONSTRUCTOR_ERROR;
			}
			memset(&self->user_deserializer_call_info, 0,
				   sizeof(self->user_deserializer_call_info));
			self->user_deserializer_call_info.callback = py_deserializer;
		}
	}

	as_policies_init(&config.policies);
	//Set default value of use_batch_direct

	PyObject *py_policies = PyDict_GetItemString(py_config, "policies");
	if (py_policies && PyDict_Check(py_policies)) {
		//global defaults setting
		PyObject *py_key_policy = PyDict_GetItemString(py_policies, "key");
		if (py_key_policy && PyInt_Check(py_key_policy)) {
			long long_key_policy = PyInt_AsLong(py_key_policy);
			config.policies.read.key = long_key_policy;
			config.policies.write.key = long_key_policy;
			config.policies.apply.key = long_key_policy;
			config.policies.operate.key = long_key_policy;
			config.policies.remove.key = long_key_policy;
		}

		/* This was the name of the policy pre 3.0.0, keep for legacy reasons
		 * It is the same as total_timeout
		 */
		PyObject *py_timeout = PyDict_GetItemString(py_policies, "timeout");
		if (py_timeout && PyInt_Check(py_timeout)) {
			long long_timeout = PyInt_AsLong(py_timeout);

			config.policies.write.base.total_timeout = long_timeout;
			config.policies.read.base.total_timeout = long_timeout;
			config.policies.apply.base.total_timeout = long_timeout;
			config.policies.operate.base.total_timeout = long_timeout;
			config.policies.query.base.total_timeout = long_timeout;
			config.policies.scan.base.total_timeout = long_timeout;
			config.policies.remove.base.total_timeout = long_timeout;
			config.policies.batch.base.total_timeout = long_timeout;
		}

		PyObject *py_sock_timeout =
			PyDict_GetItemString(py_policies, "socket_timeout");
		if (py_sock_timeout && PyInt_Check(py_sock_timeout)) {
			long long_timeout = PyInt_AsLong(py_sock_timeout);

			config.policies.write.base.socket_timeout = long_timeout;
			config.policies.read.base.socket_timeout = long_timeout;
			config.policies.apply.base.socket_timeout = long_timeout;
			config.policies.operate.base.socket_timeout = long_timeout;
			config.policies.query.base.socket_timeout = long_timeout;
			config.policies.scan.base.socket_timeout = long_timeout;
			config.policies.remove.base.socket_timeout = long_timeout;
			config.policies.batch.base.socket_timeout = long_timeout;
		}

		PyObject *py_total_timeout =
			PyDict_GetItemString(py_policies, "total_timeout");
		if (py_total_timeout && PyInt_Check(py_total_timeout)) {
			long long_total_timeout = PyInt_AsLong(py_total_timeout);

			config.policies.write.base.total_timeout = long_total_timeout;
			config.policies.read.base.total_timeout = long_total_timeout;
			config.policies.apply.base.total_timeout = long_total_timeout;
			config.policies.operate.base.total_timeout = long_total_timeout;
			config.policies.query.base.total_timeout = long_total_timeout;
			config.policies.scan.base.total_timeout = long_total_timeout;
			config.policies.remove.base.total_timeout = long_total_timeout;
			config.policies.batch.base.total_timeout = long_total_timeout;
		}

		PyObject *py_max_retry =
			PyDict_GetItemString(py_policies, "max_retries");
		if (py_max_retry && PyInt_Check(py_max_retry)) {
			long long_max_retries = PyInt_AsLong(py_max_retry);
			config.policies.write.base.max_retries = long_max_retries;
			config.policies.read.base.max_retries = long_max_retries;
			config.policies.apply.base.max_retries = long_max_retries;
			config.policies.operate.base.max_retries = long_max_retries;
			config.policies.query.base.max_retries = long_max_retries;
			config.policies.scan.base.max_retries = long_max_retries;
			config.policies.remove.base.max_retries = long_max_retries;
			config.policies.batch.base.max_retries = long_max_retries;
		}

		PyObject *py_exists = PyDict_GetItemString(py_policies, "exists");
		if (py_exists && PyInt_Check(py_exists)) {
			long long_exists = PyInt_AsLong(py_exists);
			config.policies.write.exists = long_exists;
		}

		PyObject *py_replica = PyDict_GetItemString(py_policies, "replica");
		if (py_replica && PyInt_Check(py_replica)) {
			long long_replica = PyInt_AsLong(py_replica);
			config.policies.read.replica = long_replica;
			config.policies.write.replica = long_replica;
			config.policies.apply.replica = long_replica;
			config.policies.operate.replica = long_replica;
			config.policies.remove.replica = long_replica;
		}

		PyObject *py_ap_read_mode =
			PyDict_GetItemString(py_policies, "read_mode_ap");
		if (py_ap_read_mode && PyInt_Check(py_ap_read_mode)) {
			as_policy_read_mode_ap ap_read_mode =
				(as_policy_read_mode_ap)PyInt_AsLong(py_ap_read_mode);
			config.policies.read.read_mode_ap = ap_read_mode;
			config.policies.operate.read_mode_ap = ap_read_mode;
			config.policies.batch.read_mode_ap = ap_read_mode;
		}

		PyObject *py_sc_read_mode =
			PyDict_GetItemString(py_policies, "read_mode_sc");
		if (py_sc_read_mode && PyInt_Check(py_sc_read_mode)) {
			as_policy_read_mode_sc sc_read_mode =
				(as_policy_read_mode_sc)PyInt_AsLong(py_sc_read_mode);
			config.policies.read.read_mode_sc = sc_read_mode;
			config.policies.operate.read_mode_sc = sc_read_mode;
			config.policies.batch.read_mode_sc = sc_read_mode;
		}

		PyObject *py_commit_level =
			PyDict_GetItemString(py_policies, "commit_level");
		if (py_commit_level && PyInt_Check(py_commit_level)) {
			long long_commit_level = PyInt_AsLong(py_commit_level);
			config.policies.write.commit_level = long_commit_level;
			config.policies.apply.commit_level = long_commit_level;
			config.policies.operate.commit_level = long_commit_level;
			config.policies.remove.commit_level = long_commit_level;
		}

		// This does not match documentation (should not be in policies),
		//  but leave it for now for customers who may be using it
		PyObject *py_max_threads =
			PyDict_GetItemString(py_policies, "max_threads");
		if (py_max_threads &&
			(PyInt_Check(py_max_threads) || PyLong_Check(py_max_threads))) {
			config.max_conns_per_node = PyInt_AsLong(py_max_threads);
		}

		// This does not match documentation (should not be in policies),
		//  but leave it for now for customers who may be using it
		PyObject *py_thread_pool_size =
			PyDict_GetItemString(py_policies, "thread_pool_size");
		if (py_thread_pool_size && (PyInt_Check(py_thread_pool_size) ||
									PyLong_Check(py_thread_pool_size))) {
			config.thread_pool_size = PyInt_AsLong(py_thread_pool_size);
		}

		/*
		 * Generation policy is removed from constructor.
		 */

		/*
		 * Set individual policy groups, and base policies for each
		 * Set the individual policy groups new in 3.0
		 * */

		if (set_subpolicies(&config, py_policies) != AEROSPIKE_OK) {
			error_code = INIT_POLICY_PARAM_ERR;
			goto CONSTRUCTOR_ERROR;
		}

		PyObject *py_login_timeout =
			PyDict_GetItemString(py_policies, "login_timeout_ms");
		if (py_login_timeout && PyInt_Check(py_login_timeout)) {
			config.login_timeout_ms = PyInt_AsLong(py_login_timeout);
		}

		PyObject *py_auth_mode = PyDict_GetItemString(py_policies, "auth_mode");
		if (py_auth_mode && PyInt_Check(py_auth_mode)) {
			long auth_mode = PyInt_AsLong(py_auth_mode);
			if ((long)AS_AUTH_INTERNAL == auth_mode ||
				(long)AS_AUTH_EXTERNAL == auth_mode ||
				(long)AS_AUTH_EXTERNAL_INSECURE == auth_mode) {
				config.auth_mode = auth_mode;
			}
		}
	}

	// thread_pool_size
	PyObject *py_thread_pool_size =
		PyDict_GetItemString(py_config, "thread_pool_size");
	if (py_thread_pool_size && PyInt_Check(py_thread_pool_size)) {
		config.thread_pool_size = PyInt_AsLong(py_thread_pool_size);
	}

	// max_threads (backward compatibility)
	PyObject *py_max_threads = PyDict_GetItemString(py_config, "max_threads");
	if (py_max_threads &&
		(PyInt_Check(py_max_threads) || PyLong_Check(py_max_threads))) {
		config.max_conns_per_node = PyInt_AsLong(py_max_threads);
	}

	// max_conns_per_node
	PyObject *py_max_conns =
		PyDict_GetItemString(py_config, "max_conns_per_node");
	if (py_max_conns &&
		(PyInt_Check(py_max_conns) || PyLong_Check(py_max_conns))) {
		config.max_conns_per_node = PyInt_AsLong(py_max_conns);
	}

	//conn_timeout_ms
	PyObject *py_connect_timeout =
		PyDict_GetItemString(py_config, "connect_timeout");
	if (py_connect_timeout && PyInt_Check(py_connect_timeout)) {
		config.conn_timeout_ms = PyInt_AsLong(py_connect_timeout);
	}

	//Whether to utilize shared connection
	PyObject *py_share_connect =
		PyDict_GetItemString(py_config, "use_shared_connection");
	if (py_share_connect) {
		self->use_shared_connection = PyObject_IsTrue(py_share_connect);
	}

	PyObject *py_send_bool_as = PyDict_GetItemString(py_config, "send_bool_as");
	if (py_send_bool_as != NULL && PyLong_Check(py_send_bool_as)) {
		int send_bool_as_temp = PyLong_AsLong(py_send_bool_as);
		if (send_bool_as_temp >= SEND_BOOL_AS_PY_BYTES &&
			send_bool_as_temp <= SEND_BOOL_AS_AS_BOOL) {
			self->send_bool_as = send_bool_as_temp;
		}
	}

	//compression_threshold
	PyObject *py_compression_threshold =
		PyDict_GetItemString(py_config, "compression_threshold");
	if (py_compression_threshold && PyInt_Check(py_compression_threshold)) {
		int compression_value = PyInt_AsLong(py_compression_threshold);
		if (compression_value >= 0) {
			config.policies.write.compression_threshold = compression_value;
		}
		else {
			error_code = INIT_COMPRESSION_ERR;
			goto CONSTRUCTOR_ERROR;
		}
	}

	PyObject *py_tend_interval =
		PyDict_GetItemString(py_config, "tend_interval");
	if (py_tend_interval && PyInt_Check(py_tend_interval)) {
		config.tender_interval = PyInt_AsLong(py_tend_interval);
	}

	PyObject *py_cluster_name = PyDict_GetItemString(py_config, "cluster_name");
	if (py_cluster_name && PyString_Check(py_cluster_name)) {
		as_config_set_cluster_name(&config,
								   strdup(PyString_AsString(py_cluster_name)));
	}

	//strict_types check
	self->strict_types = true;
	PyObject *py_strict_types = PyDict_GetItemString(py_config, "strict_types");
	if (py_strict_types && PyBool_Check(py_strict_types)) {
		if (Py_False == py_strict_types) {
			self->strict_types = false;
		}
	}

	if (set_rack_aware_config(&config, py_config) != INIT_SUCCESS) {
		error_code = INIT_POLICY_PARAM_ERR;
		goto CONSTRUCTOR_ERROR;
	}
	if (set_use_services_alternate(&config, py_config) != INIT_SUCCESS) {
		error_code = INIT_POLICY_PARAM_ERR;
		goto CONSTRUCTOR_ERROR;
	}

	PyObject *py_max_socket_idle = NULL;
	py_max_socket_idle = PyDict_GetItemString(py_config, "max_socket_idle");
	if (py_max_socket_idle && PyInt_Check(py_max_socket_idle)) {
		long max_socket_idle = PyInt_AsLong(py_max_socket_idle);
		if (max_socket_idle >= 0) {
			config.max_socket_idle = (uint32_t)max_socket_idle;
		}
	}
	self->as = aerospike_new(&config);

	return 0;

CONSTRUCTOR_ERROR:

	switch (error_code) {
	// 0 Is success
	case 0: {
		// Initialize connection flag
		return 0;
	}
	case INIT_NO_CONFIG_ERR: {
		as_error_update(&constructor_err, AEROSPIKE_ERR_PARAM,
						"No config argument");
		break;
	}
	case INIT_CONFIG_TYPE_ERR: {
		as_error_update(&constructor_err, AEROSPIKE_ERR_PARAM,
						"Config must be a dict");
		break;
	}
	case INIT_LUA_USER_ERR: {
		as_error_update(&constructor_err, AEROSPIKE_ERR_PARAM,
						"Lua user path too long");
		break;
	}
	case INIT_LUA_SYS_ERR: {
		as_error_update(&constructor_err, AEROSPIKE_ERR_PARAM,
						"Lua system path too long");
		break;
	}
	case INIT_HOST_TYPE_ERR: {
		as_error_update(&constructor_err, AEROSPIKE_ERR_PARAM,
						"Hosts must be a list");
		break;
	}
	case INIT_EMPTY_HOSTS_ERR: {
		as_error_update(&constructor_err, AEROSPIKE_ERR_PARAM,
						"Hosts must not be empty");
		break;
	}
	case INIT_INVALID_ADRR_ERR: {
		as_error_update(&constructor_err, AEROSPIKE_ERR_PARAM, "Invalid host");
		break;
	}
	case INIT_SERIALIZE_ERR: {
		as_error_update(&constructor_err, AEROSPIKE_ERR_PARAM,
						"Serializer must be callable");
		break;
	}
	case INIT_DESERIALIZE_ERR: {
		as_error_update(&constructor_err, AEROSPIKE_ERR_PARAM,
						"Deserializer must be callable");
		break;
	}
	case INIT_COMPRESSION_ERR: {
		as_error_update(&constructor_err, AEROSPIKE_ERR_PARAM,
						"Compression value must not be negative");
		break;
	}
	case INIT_POLICY_PARAM_ERR: {
		as_error_update(&constructor_err, AEROSPIKE_ERR_PARAM,
						"Invalid Policy setting value");
		break;
	}
	default:
		// If a generic error was caught during init, use this message
		as_error_update(&constructor_err, AEROSPIKE_ERR_PARAM,
						"Invalid Parameters");
		break;
	}

	PyObject *py_err = NULL;
	error_to_pyobject(&constructor_err, &py_err);
	PyObject *exception_type = raise_exception(&constructor_err);
	PyErr_SetObject(exception_type, py_err);
	Py_DECREF(py_err);
	return -1;
}

static int set_rack_aware_config(as_config *conf, PyObject *config_dict)
{
	PyObject *py_config_value;
	long rack_id;
	py_config_value = PyDict_GetItemString(config_dict, "rack_aware");
	if (py_config_value) {
		if (PyBool_Check(py_config_value)) {
			conf->rack_aware = PyObject_IsTrue(py_config_value);
		}
		else {
			return INIT_POLICY_PARAM_ERR; // A non boolean was passed in as the value of rack_aware
		}
	}

	py_config_value = PyDict_GetItemString(config_dict, "rack_id");
	if (py_config_value) {
		if (PyLong_Check(py_config_value)) {
			rack_id = PyLong_AsLong(py_config_value);
		}
		else if (PyInt_Check(py_config_value)) {
			rack_id = PyInt_AsLong(py_config_value);
		}
		else {
			return INIT_POLICY_PARAM_ERR; // A non integer passed in.
		}
		if (rack_id == -1 && PyErr_Occurred()) {
			return INIT_POLICY_PARAM_ERR; // We had overflow.
		}

		if (rack_id > INT_MAX || rack_id < INT_MIN) {
			return INIT_POLICY_PARAM_ERR; // Magnitude too great for an integer in C.
		}
		conf->rack_id = (int)rack_id;
	}
	return INIT_SUCCESS;
}

static int set_use_services_alternate(as_config *conf, PyObject *config_dict)
{
	PyObject *py_config_value;
	py_config_value =
		PyDict_GetItemString(config_dict, "use_services_alternate");
	if (py_config_value) {
		if (PyBool_Check(py_config_value)) {
			conf->use_services_alternate = PyObject_IsTrue(py_config_value);
		}
		else {
			return INIT_POLICY_PARAM_ERR; // A non boolean was passed in as the value of use_services_alternate
		}
	}
	return INIT_SUCCESS;
}

static void AerospikeClient_Type_Dealloc(PyObject *self)
{

	as_error err;
	char *alias_to_search = NULL;
	PyObject *py_persistent_item = NULL;
	AerospikeGlobalHosts *global_host = NULL;
	AerospikeClient *client = (AerospikeClient *)self;

	// If the client has never connected
	// It is safe to destroy the aerospike structure
	if (client->as) {
		if (!client->has_connected) {
			aerospike_destroy(client->as);
		}
		else {

			// If the connection is possibly shared, use reference counted deletes
			if (client->use_shared_connection) {
				// If this client was still connected, deal with the global host object
				if (client->is_conn_16) {
					alias_to_search = return_search_string(client->as);
					py_persistent_item =
						PyDict_GetItemString(py_global_hosts, alias_to_search);
					if (py_persistent_item) {
						global_host =
							(AerospikeGlobalHosts *)py_persistent_item;
						// Only modify the global as object if the client points to it
						if (client->as == global_host->as) {
							close_aerospike_object(client->as, &err,
												   alias_to_search,
												   py_persistent_item, false);
						}
					}
				}
				// Connection is not shared, so it is safe to destroy the as object
			}
			else {
				if (client->is_conn_16) {
					aerospike_close(client->as, &err);
				}
				aerospike_destroy(client->as);
			}
		}
	}
	self->ob_type->tp_free((PyObject *)self);
}

/*******************************************************************************
 * PYTHON TYPE DESCRIPTOR
 ******************************************************************************/

static PyTypeObject AerospikeClient_Type = {
	PyVarObject_HEAD_INIT(NULL, 0) "aerospike.Client", // tp_name
	sizeof(AerospikeClient),						   // tp_basicsize
	0,												   // tp_itemsize
	(destructor)AerospikeClient_Type_Dealloc,
	// tp_dealloc
	0, // tp_print
	0, // tp_getattr
	0, // tp_setattr
	0, // tp_compare
	0, // tp_repr
	0, // tp_as_number
	0, // tp_as_sequence
	0, // tp_as_mapping
	0, // tp_hash
	0, // tp_call
	0, // tp_str
	0, // tp_getattro
	0, // tp_setattro
	0, // tp_as_buffer
	Py_TPFLAGS_DEFAULT | Py_TPFLAGS_BASETYPE,
	// tp_flags
	"The Client class manages the connections and trasactions against\n"
	"an Aerospike cluster.\n",
	// tp_doc
	0,							  // tp_traverse
	0,							  // tp_clear
	0,							  // tp_richcompare
	0,							  // tp_weaklistoffset
	0,							  // tp_iter
	0,							  // tp_iternext
	AerospikeClient_Type_Methods, // tp_methods
	0,							  // tp_members
	0,							  // tp_getset
	0,							  // tp_base
	0,							  // tp_dict
	0,							  // tp_descr_get
	0,							  // tp_descr_set
	0,							  // tp_dictoffset
	(initproc)AerospikeClient_Type_Init,
	// tp_init
	0,						  // tp_alloc
	AerospikeClient_Type_New, // tp_new
	0,						  // tp_free
	0,						  // tp_is_gc
	0						  // tp_bases
};

/*******************************************************************************
 * PUBLIC FUNCTIONS
 ******************************************************************************/

PyTypeObject *AerospikeClient_Ready()
{
	return PyType_Ready(&AerospikeClient_Type) == 0 ? &AerospikeClient_Type
													: NULL;
}

AerospikeClient *AerospikeClient_New(PyObject *parent, PyObject *args,
									 PyObject *kwds)
{
	AerospikeClient *self = (AerospikeClient *)AerospikeClient_Type.tp_new(
		&AerospikeClient_Type, args, kwds);
	as_error err;
	as_error_init(&err);
	int return_code = 0;
	return_code = AerospikeClient_Type.tp_init((PyObject *)self, args, kwds);

	switch (return_code) {
	// 0 Is success
	case 0: {
		// Initialize connection flag
		self->is_conn_16 = false;
		return self;
	}
	case -1: {
		if (PyErr_Occurred()) {
			return NULL;
		}
		break;
	}
	default: {
		if (PyErr_Occurred()) {
			return NULL;
		}
		break;
	}
	}

	PyObject *py_err = NULL;
	as_error_update(&err, AEROSPIKE_ERR_PARAM, "Failed to construct object");
	error_to_pyobject(&err, &py_err);
	PyObject *exception_type = raise_exception(&err);
	PyErr_SetObject(exception_type, py_err);
	Py_DECREF(py_err);
	return NULL;
}<|MERGE_RESOLUTION|>--- conflicted
+++ resolved
@@ -511,6 +511,11 @@
 PyDoc_STRVAR(get_key_digest_doc, "get_key_digest(ns, set, key) -> bytearray\n\
 \n\
 Calculate the digest of a particular key. See: Key Tuple.");
+
+PyDoc_STRVAR(get_key_partition_id_doc,
+			 "get_key_partition_id(ns, set, key) -> int\n\
+\n\
+Gets the partition ID of given key. See: Key Tuple.");
 
 PyDoc_STRVAR(truncate_doc, "truncate(namespace, set, nanos[, policy])\n\
 \n\
@@ -603,13 +608,10 @@
 	 METH_VARARGS | METH_KEYWORDS, select_doc},
 	{"put", (PyCFunction)AerospikeClient_Put, METH_VARARGS | METH_KEYWORDS,
 	 put_doc},
-<<<<<<< HEAD
-=======
 	{"put_async", (PyCFunction)AerospikeClient_Put_Async,
 	 METH_VARARGS | METH_KEYWORDS, put_async_doc},
 	{"get_key_partition_id", (PyCFunction)AerospikeClient_Get_Key_PartitionID,
 	 METH_VARARGS | METH_KEYWORDS, get_key_partition_id_doc},
->>>>>>> 7bf7fd40
 	{"remove", (PyCFunction)AerospikeClient_Remove,
 	 METH_VARARGS | METH_KEYWORDS, remove_doc},
 	{"apply", (PyCFunction)AerospikeClient_Apply, METH_VARARGS | METH_KEYWORDS,
