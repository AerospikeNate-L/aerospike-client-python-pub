/*******************************************************************************
 * Copyright 2013-2014 Aerospike, Inc.
 *
 * Licensed under the Apache License, Version 2.0 (the "License");
 * you may not use this file except in compliance with the License.
 * You may obtain a copy of the License at
 *
 *     http://www.apache.org/licenses/LICENSE-2.0
 *
 * Unless required by applicable law or agreed to in writing, software
 * distributed under the License is distributed on an "AS IS" BASIS,
 * WITHOUT WARRANTIES OR CONDITIONS OF ANY KIND, either express or implied.
 * See the License for the specific language governing permissions and
 * limitations under the License.
 ******************************************************************************/

#include <Python.h>
#include <structmember.h>
#include <stdbool.h>

#include <aerospike/aerospike.h>
#include <aerospike/as_config.h>
#include <aerospike/as_error.h>
#include <aerospike/as_policy.h>

#include "admin.h"
#include "client.h"
#include "policy.h"
#include "conversions.h"

/*******************************************************************************
 * PYTHON TYPE METHODS
 ******************************************************************************/

static PyMethodDef AerospikeClient_Type_Methods[] = {

	// CONNECTION OPERATIONS

	{"connect",
		(PyCFunction) AerospikeClient_Connect, METH_VARARGS | METH_KEYWORDS,
		"Opens connection(s) to the cluster."},
	{"close",
		(PyCFunction) AerospikeClient_Close, METH_VARARGS | METH_KEYWORDS,
		"Close the connection(s) to the cluster."},
	{"isConnected",
		(PyCFunction) AerospikeClient_isConnected, METH_VARARGS | METH_KEYWORDS,
		"Checks current connection state."},

	// ADMIN OPERATIONS

	{"admin_create_user",
		(PyCFunction) AerospikeClient_Admin_Create_User, METH_VARARGS | METH_KEYWORDS,
		"Create a new user."},
	{"admin_drop_user",	(PyCFunction) AerospikeClient_Admin_Drop_User, METH_VARARGS | METH_KEYWORDS,
		"Drop a user."},
	{"admin_set_password",
		(PyCFunction) AerospikeClient_Admin_Set_Password,	METH_VARARGS | METH_KEYWORDS,
		"Set password"},
	{"admin_change_password",
		(PyCFunction) AerospikeClient_Admin_Change_Password, METH_VARARGS | METH_KEYWORDS,
		"Change password."},
	{"admin_grant_roles",
		(PyCFunction) AerospikeClient_Admin_Grant_Roles, METH_VARARGS | METH_KEYWORDS,
		"Grant Roles."},
	{"admin_revoke_roles",
		(PyCFunction) AerospikeClient_Admin_Revoke_Roles,	METH_VARARGS | METH_KEYWORDS,
		"Revoke roles"},
	{"admin_query_user",
		(PyCFunction) AerospikeClient_Admin_Query_User, METH_VARARGS | METH_KEYWORDS,
		"Query a user for roles."},
	{"admin_query_users",	(PyCFunction) AerospikeClient_Admin_Query_Users, METH_VARARGS | METH_KEYWORDS,
		"Query all users for roles."},

	// KVS OPERATIONS

	{"exists",
		(PyCFunction) AerospikeClient_Exists, METH_VARARGS | METH_KEYWORDS,
		"Check the existence of a record in the database."},
	{"get",
		(PyCFunction) AerospikeClient_Get, METH_VARARGS | METH_KEYWORDS,
		"Read a record from the database."},
	{"select",
		(PyCFunction) AerospikeClient_Select, METH_VARARGS | METH_KEYWORDS,
		"Project specific bins of a record from the database."},
	{"put",
		(PyCFunction) AerospikeClient_Put, METH_VARARGS | METH_KEYWORDS,
		"Write a record into the database."},
	{"remove",
		(PyCFunction) AerospikeClient_Remove, METH_VARARGS | METH_KEYWORDS,
		"Remove a record from the database."},
	{"apply",
		(PyCFunction) AerospikeClient_Apply, METH_VARARGS | METH_KEYWORDS,
		"Apply a UDF on a record in the database."},
	{"remove_bin",
		(PyCFunction) AerospikeClient_RemoveBin, METH_VARARGS | METH_KEYWORDS,
		"Remove a bin from the database."},
	{"append",
		(PyCFunction) AerospikeClient_Append, METH_VARARGS | METH_KEYWORDS,
		"Appends a string to the string value in a bin"},
	{"prepend",
		(PyCFunction) AerospikeClient_Prepend, METH_VARARGS | METH_KEYWORDS,
		"Prepend a record to the database"},
	{"touch",
		(PyCFunction) AerospikeClient_Touch, METH_VARARGS | METH_KEYWORDS,
		"Touch a record in the database"},
	{"increment",
		(PyCFunction) AerospikeClient_Increment, METH_VARARGS | METH_KEYWORDS,
		"Increments a numeric value in a bin"},
	{"operate",
		(PyCFunction) AerospikeClient_Operate, METH_VARARGS | METH_KEYWORDS,
		"Performs operate operation"},

	// Deprecated key-based API

	{"key",
		(PyCFunction) AerospikeClient_Key, METH_VARARGS | METH_KEYWORDS,
		"**[DEPRECATED]** Create a new Key object for performing key operations."},

	// QUERY OPERATIONS

	{"query",
		(PyCFunction) AerospikeClient_Query, METH_VARARGS | METH_KEYWORDS,
		"Create a new Query object for peforming queries."},

	// SCAN OPERATIONS

	{"scan",
		(PyCFunction) AerospikeClient_Scan, METH_VARARGS | METH_KEYWORDS,
		"Create a new Scan object for performing scans."},
	{"scan_apply",
		(PyCFunction) AerospikeClient_ScanApply, METH_VARARGS | METH_KEYWORDS,
		"Applies Scan object for performing scans."},

	{"scan_info",
		(PyCFunction) AerospikeClient_ScanInfo, METH_VARARGS | METH_KEYWORDS,
		"Gets Scan Info."},

	// INFO OPERATIONS
	{"info",
		(PyCFunction) AerospikeClient_Info, METH_VARARGS | METH_KEYWORDS,
		"Send an info request to the cluster."},
	{"info_node",
		(PyCFunction) AerospikeClient_InfoNode, METH_VARARGS | METH_KEYWORDS,
		"Send an info request to the cluster."},
	{"get_nodes",
		(PyCFunction) AerospikeClient_GetNodes, METH_VARARGS | METH_KEYWORDS,
		"Gets information about the nodes of the cluster."},

	// UDF OPERATIONS

	{"udf_put",
		(PyCFunction)AerospikeClient_UDF_Put,	METH_VARARGS | METH_KEYWORDS,
		"Registers a UDF"},
	{"udf_remove",
		(PyCFunction)AerospikeClient_UDF_Remove, METH_VARARGS | METH_KEYWORDS,
		"De-registers a UDF"},
	{"udf_list",
		(PyCFunction)AerospikeClient_UDF_List, METH_VARARGS | METH_KEYWORDS,
		"Lists the UDFs"},
	{"udf_getRegistered",
		(PyCFunction)AerospikeClient_UDF_Get_Registered_UDF, METH_VARARGS | METH_KEYWORDS,
		"Get Registered UDFs"},

	// SECONDARY INDEX OPERATONS

	{"index_integer_create",
		(PyCFunction)AerospikeClient_Index_Integer_Create, METH_VARARGS | METH_KEYWORDS,
		"Creates a secondary integer index"},
	{"index_string_create",
		(PyCFunction)AerospikeClient_Index_String_Create,	METH_VARARGS | METH_KEYWORDS,
		"Creates a secondary string index"},
	{"index_remove",
		(PyCFunction)AerospikeClient_Index_Remove, METH_VARARGS | METH_KEYWORDS,
		"Remove a secondary index"},
	
    // LSTACK OPERATIONS

	{"lstack",
		(PyCFunction) AerospikeClient_LStack, METH_VARARGS | METH_KEYWORDS,
		"LSTACK operations"},

    // LSET OPERATIONS

	{"lset",
		(PyCFunction) AerospikeClient_LSet, METH_VARARGS | METH_KEYWORDS,
		"LSET operations"},

    // LLIST OPERATIONS

	{"llist",
		(PyCFunction) AerospikeClient_LList, METH_VARARGS | METH_KEYWORDS,
		"LLIST operations"},

    // LMAP OPERATIONS

	{"lmap",
		(PyCFunction) AerospikeClient_LMap, METH_VARARGS | METH_KEYWORDS,
		"LMAP operations"},

	// BATCH OPERATIONS
	{"get_many",
		(PyCFunction)AerospikeClient_Get_Many, METH_VARARGS | METH_KEYWORDS,
		"Get many records at a time."},
	{"select_many",
		(PyCFunction)AerospikeClient_Select_Many, METH_VARARGS | METH_KEYWORDS,
		"Filter bins from many records at a time."},
	{"exists_many",
		(PyCFunction)AerospikeClient_Exists_Many, METH_VARARGS | METH_KEYWORDS,
<<<<<<< HEAD
		"Check existence of  many records at a time."},

=======
		"Get many records at a time."},
	{"get_key_digest",
		(PyCFunction)AerospikeClient_Get_Key_Digest, METH_VARARGS | METH_KEYWORDS,
		"Get key digest"},
>>>>>>> 1bc0525b
	{NULL}
};

/*******************************************************************************
 * PYTHON TYPE HOOKS
 ******************************************************************************/

static PyObject * AerospikeClient_Type_New(PyTypeObject * type, PyObject * args, PyObject * kwds)
{
	AerospikeClient * self = NULL;

	self = (AerospikeClient *) type->tp_alloc(type, 0);

	if ( self == NULL ) {
		return NULL;
	}

	return (PyObject *) self;
}

static int AerospikeClient_Type_Init(AerospikeClient * self, PyObject * args, PyObject * kwds)
{
	PyObject * py_config = NULL;

	static char * kwlist[] = {"config", NULL};

	if ( PyArg_ParseTupleAndKeywords(args, kwds, "O:client", kwlist, &py_config) == false ) {
		return -1;
	}

	if ( ! PyDict_Check(py_config) ) {
		return -1;
	}

	as_config config;
	as_config_init(&config);

	bool lua_system_path = FALSE;
	bool lua_user_path = FALSE;

	PyObject * py_lua = PyDict_GetItemString(py_config, "lua");
	if ( py_lua && PyDict_Check(py_lua) ) {

		PyObject * py_lua_system_path = PyDict_GetItemString(py_lua, "system_path");
		if ( py_lua_system_path && PyString_Check(py_lua_system_path) ) {
			lua_system_path = TRUE;
			memcpy(config.lua.system_path, PyString_AsString(py_lua_system_path), AS_CONFIG_PATH_MAX_LEN);
		}

		PyObject * py_lua_user_path = PyDict_GetItemString(py_lua, "user_path");
		if ( py_lua_user_path && PyString_Check(py_lua_user_path) ) {
			lua_user_path = TRUE;
			memcpy(config.lua.user_path, PyString_AsString(py_lua_user_path), AS_CONFIG_PATH_MAX_LEN);
		}

	}

	if ( ! lua_system_path ) {

		PyObject * py_prefix = PySys_GetObject("prefix");
		if ( py_prefix && PyString_Check(py_prefix) ) {
			char * prefix = PyString_AsString(py_prefix);
			size_t prefix_len = strlen(prefix);

			char system_path[AS_CONFIG_PATH_MAX_LEN] = {0};
			memcpy(system_path, prefix, strlen(prefix));
			memcpy(system_path + prefix_len, "/aerospike/lua", AS_CONFIG_PATH_MAX_LEN - prefix_len);
			system_path[prefix_len + strlen("/aerospike/lua")] = '\0';

			struct stat info;

			if( stat( system_path, &info ) == 0 && (info.st_mode & S_IFDIR) ) {
				memcpy(config.lua.system_path, system_path, AS_CONFIG_PATH_MAX_LEN);
			}
			else {
				memcpy(system_path + prefix_len, "/local/aerospike/lua", AS_CONFIG_PATH_MAX_LEN - prefix_len);
				system_path[prefix_len + strlen("/local/aerospike/lua")] = '\0';

				if( stat( system_path, &info ) == 0 && (info.st_mode & S_IFDIR) ) {
					memcpy(config.lua.system_path, system_path, AS_CONFIG_PATH_MAX_LEN);
				}
				else {
					config.lua.system_path[0] = '\0';
				}
			}
		}
	}

	if ( ! lua_user_path ) {
		memcpy(config.lua.user_path, ".", AS_CONFIG_PATH_MAX_LEN);
	}

	PyObject * py_hosts = PyDict_GetItemString(py_config, "hosts");
	if ( py_hosts && PyList_Check(py_hosts) ) {
		int size = (int) PyList_Size(py_hosts);
		for ( int i = 0; i < size && i < AS_CONFIG_HOSTS_SIZE; i++ ) {
			PyObject * py_host = PyList_GetItem(py_hosts, i);
			if ( PyTuple_Check(py_host) && PyTuple_Size(py_host) == 2 ) {
				PyObject * py_addr = PyTuple_GetItem(py_host,0);
				PyObject * py_port = PyTuple_GetItem(py_host,1);
				if ( PyString_Check(py_addr) ) {
					char * addr = PyString_AsString(py_addr);
					config.hosts[i].addr = addr;
				}
				if ( PyInt_Check(py_port) ) {
					config.hosts[i].port = (uint16_t) PyInt_AsLong(py_port);
				}
				else if ( PyLong_Check(py_port) ) {
					config.hosts[i].port = (uint16_t) PyLong_AsLong(py_port);
				}
			}
			else if ( PyString_Check(py_host) ) {
				char * addr = PyString_AsString(py_host);
				config.hosts[i].addr = addr;
				config.hosts[i].port = 3000;
			}
		}
	}


	as_policies_init(&config.policies);

	self->as = aerospike_new(&config);

	return 0;
}

static void AerospikeClient_Type_Dealloc(PyObject * self)
{
	self->ob_type->tp_free((PyObject *) self);
}

/*******************************************************************************
 * PYTHON TYPE DESCRIPTOR
 ******************************************************************************/

static PyTypeObject AerospikeClient_Type = {
	PyObject_HEAD_INIT(NULL)

		.ob_size			= 0,
	.tp_name			= "aerospike.Client",
	.tp_basicsize		= sizeof(AerospikeClient),
	.tp_itemsize		= 0,
	.tp_dealloc			= (destructor) AerospikeClient_Type_Dealloc,
	.tp_print			= 0,
	.tp_getattr			= 0,
	.tp_setattr			= 0,
	.tp_compare			= 0,
	.tp_repr			= 0,
	.tp_as_number		= 0,
	.tp_as_sequence		= 0,
	.tp_as_mapping		= 0,
	.tp_hash			= 0,
	.tp_call			= 0,
	.tp_str				= 0,
	.tp_getattro		= 0,
	.tp_setattro		= 0,
	.tp_as_buffer		= 0,
	.tp_flags			= Py_TPFLAGS_DEFAULT | Py_TPFLAGS_BASETYPE,
	.tp_doc				=
		"The Client class manages the connections and trasactions against\n"
		"an Aerospike cluster.\n",
	.tp_traverse		= 0,
	.tp_clear			= 0,
	.tp_richcompare		= 0,
	.tp_weaklistoffset	= 0,
	.tp_iter			= 0,
	.tp_iternext		= 0,
	.tp_methods			= AerospikeClient_Type_Methods,
	.tp_members			= 0,
	.tp_getset			= 0,
	.tp_base			= 0,
	.tp_dict			= 0,
	.tp_descr_get		= 0,
	.tp_descr_set		= 0,
	.tp_dictoffset		= 0,
	.tp_init			= (initproc) AerospikeClient_Type_Init,
	.tp_alloc			= 0,
	.tp_new				= AerospikeClient_Type_New
};

/*******************************************************************************
 * PUBLIC FUNCTIONS
 ******************************************************************************/

PyTypeObject * AerospikeClient_Ready()
{
	return PyType_Ready(&AerospikeClient_Type) == 0 ? &AerospikeClient_Type : NULL;
}

AerospikeClient * AerospikeClient_New(PyObject * parent, PyObject * args, PyObject * kwds)
{
	AerospikeClient * self = (AerospikeClient *) AerospikeClient_Type.tp_new(&AerospikeClient_Type, args, kwds);
	if ( AerospikeClient_Type.tp_init((PyObject *) self, args, kwds) == 0 ){
		// Initialize connection flag
		self->is_conn_16 = false;
		return self;
	}
	else {
		as_error err;
		as_error_init(&err);
		as_error_update(&err, AEROSPIKE_ERR, "Parameters are incorrect");
		PyObject * py_err = NULL;
		error_to_pyobject( &err, &py_err);
		PyErr_SetObject( PyExc_Exception, py_err);
		Py_DECREF(py_err);
		return NULL;
	}
}<|MERGE_RESOLUTION|>--- conflicted
+++ resolved
@@ -206,15 +206,10 @@
 		"Filter bins from many records at a time."},
 	{"exists_many",
 		(PyCFunction)AerospikeClient_Exists_Many, METH_VARARGS | METH_KEYWORDS,
-<<<<<<< HEAD
 		"Check existence of  many records at a time."},
-
-=======
-		"Get many records at a time."},
 	{"get_key_digest",
 		(PyCFunction)AerospikeClient_Get_Key_Digest, METH_VARARGS | METH_KEYWORDS,
 		"Get key digest"},
->>>>>>> 1bc0525b
 	{NULL}
 };
 
