--- conflicted
+++ resolved
@@ -567,11 +567,10 @@
 
 static void AerospikeClient_Type_Dealloc(PyObject * self)
 {
-<<<<<<< HEAD
 	as_error err;
 	as_error_init(&err);
 
-	if (((AerospikeClient*)self)->as) {
+	if (((AerospikeClient*)self)->as && ((AerospikeClient*)self)->is_conn_16) {
 		if (((AerospikeClient*)self)->as->config.hosts_size) {
 			char * alias_to_search = return_search_string(((AerospikeClient*)self)->as);
 			PyObject *py_persistent_item = NULL;
@@ -585,25 +584,6 @@
 			alias_to_search = NULL;
 		}
 	}
-=======
-    as_error err;
-    as_error_init(&err);
-
-    if (((AerospikeClient*)self)->as && ((AerospikeClient*)self)->is_conn_16) {
-        if (((AerospikeClient*)self)->as->config.hosts_size) {
-            char * alias_to_search = return_search_string(((AerospikeClient*)self)->as);
-            PyObject *py_persistent_item = NULL;
-
-            py_persistent_item = PyDict_GetItemString(py_global_hosts, alias_to_search); 
-            if (py_persistent_item) {
-                close_aerospike_object(((AerospikeClient*)self)->as, &err, alias_to_search, py_persistent_item);
-                ((AerospikeClient*)self)->as = NULL;
-            }
-            PyMem_Free(alias_to_search);
-            alias_to_search = NULL;
-        }
-    }
->>>>>>> 9576e85b
 	self->ob_type->tp_free((PyObject *) self);
 }
 
