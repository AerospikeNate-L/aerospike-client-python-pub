/*******************************************************************************
 * Copyright 2013-2016 Aerospike, Inc.
 *
 * Licensed under the Apache License, Version 2.0 (the "License");
 * you may not use this file except in compliance with the License.
 * You may obtain a copy of the License at
 *
 *     http://www.apache.org/licenses/LICENSE-2.0
 *
 * Unless required by applicable law or agreed to in writing, software
 * distributed under the License is distributed on an "AS IS" BASIS,
 * WITHOUT WARRANTIES OR CONDITIONS OF ANY KIND, either express or implied.
 * See the License for the specific language governing permissions and
 * limitations under the License.
 ******************************************************************************/

#include <Python.h>
#include <structmember.h>
#include <stdbool.h>
#include <unistd.h>

#include <aerospike/aerospike.h>
#include <aerospike/as_config.h>
#include <aerospike/as_error.h>
#include <aerospike/as_policy.h>

#include "admin.h"
#include "client.h"
#include "policy.h"
#include "conversions.h"
#include "exceptions.h"

/*******************************************************************************
 * PYTHON TYPE METHODS
 ******************************************************************************/

static PyMethodDef AerospikeClient_Type_Methods[] = {

	// CONNECTION OPERATIONS

	{"connect",
		(PyCFunction) AerospikeClient_Connect, METH_VARARGS | METH_KEYWORDS,
		"Opens connection(s) to the cluster."},
	{"close",
		(PyCFunction) AerospikeClient_Close, METH_VARARGS | METH_KEYWORDS,
		"Close the connection(s) to the cluster."},
	{"is_connected",
		(PyCFunction) AerospikeClient_is_connected, METH_VARARGS | METH_KEYWORDS,
		"Checks current connection state."},
	{"shm_key",
		(PyCFunction) AerospikeClient_shm_key, METH_VARARGS | METH_KEYWORDS,
		"Get the shm key of the cluster"},

	// ADMIN OPERATIONS

	{"admin_create_user",
		(PyCFunction) AerospikeClient_Admin_Create_User, METH_VARARGS | METH_KEYWORDS,
		"Create a new user."},
	{"admin_drop_user",	(PyCFunction) AerospikeClient_Admin_Drop_User, METH_VARARGS | METH_KEYWORDS,
		"Drop a user."},
	{"admin_set_password",
		(PyCFunction) AerospikeClient_Admin_Set_Password,	METH_VARARGS | METH_KEYWORDS,
		"Set password"},
	{"admin_change_password",
		(PyCFunction) AerospikeClient_Admin_Change_Password, METH_VARARGS | METH_KEYWORDS,
		"Change password."},
	{"admin_grant_roles",
		(PyCFunction) AerospikeClient_Admin_Grant_Roles, METH_VARARGS | METH_KEYWORDS,
		"Grant Roles."},
	{"admin_revoke_roles",
		(PyCFunction) AerospikeClient_Admin_Revoke_Roles,	METH_VARARGS | METH_KEYWORDS,
		"Revoke roles"},
	{"admin_query_user",
		(PyCFunction) AerospikeClient_Admin_Query_User, METH_VARARGS | METH_KEYWORDS,
		"Query a user for roles."},
	{"admin_query_users",	(PyCFunction) AerospikeClient_Admin_Query_Users, METH_VARARGS | METH_KEYWORDS,
		"Query all users for roles."},
	{"admin_create_role",
		(PyCFunction) AerospikeClient_Admin_Create_Role, METH_VARARGS | METH_KEYWORDS,
		"Create a new role."},
	{"admin_drop_role",
		(PyCFunction) AerospikeClient_Admin_Drop_Role, METH_VARARGS | METH_KEYWORDS,
		"Drop a new role."},
	{"admin_grant_privileges",
		(PyCFunction) AerospikeClient_Admin_Grant_Privileges, METH_VARARGS | METH_KEYWORDS,
		"Grant privileges to a user defined role"},
	{"admin_revoke_privileges",
		(PyCFunction) AerospikeClient_Admin_Revoke_Privileges, METH_VARARGS | METH_KEYWORDS,
		"Revoke privileges from a user defined role"},
	{"admin_query_role",
		(PyCFunction) AerospikeClient_Admin_Query_Role, METH_VARARGS | METH_KEYWORDS,
		"Query a user defined role"},
	{"admin_query_roles",
		(PyCFunction) AerospikeClient_Admin_Query_Roles, METH_VARARGS | METH_KEYWORDS,
		"Querys all user defined roles"},

	// KVS OPERATIONS

	{"exists",
		(PyCFunction) AerospikeClient_Exists, METH_VARARGS | METH_KEYWORDS,
		"Check the existence of a record in the database."},
	{"get",
		(PyCFunction) AerospikeClient_Get, METH_VARARGS | METH_KEYWORDS,
		"Read a record from the database."},
	{"select",
		(PyCFunction) AerospikeClient_Select, METH_VARARGS | METH_KEYWORDS,
		"Project specific bins of a record from the database."},
	{"put",
		(PyCFunction) AerospikeClient_Put, METH_VARARGS | METH_KEYWORDS,
		"Write a record into the database."},
	{"remove",
		(PyCFunction) AerospikeClient_Remove, METH_VARARGS | METH_KEYWORDS,
		"Remove a record from the database."},
	{"apply",
		(PyCFunction) AerospikeClient_Apply, METH_VARARGS | METH_KEYWORDS,
		"Apply a UDF on a record in the database."},
	{"remove_bin",
		(PyCFunction) AerospikeClient_RemoveBin, METH_VARARGS | METH_KEYWORDS,
		"Remove a bin from the database."},
	{"append",
		(PyCFunction) AerospikeClient_Append, METH_VARARGS | METH_KEYWORDS,
		"Appends a string to the string value in a bin"},
	{"prepend",
		(PyCFunction) AerospikeClient_Prepend, METH_VARARGS | METH_KEYWORDS,
		"Prepend a record to the database"},
	{"touch",
		(PyCFunction) AerospikeClient_Touch, METH_VARARGS | METH_KEYWORDS,
		"Touch a record in the database"},
	{"increment",
		(PyCFunction) AerospikeClient_Increment, METH_VARARGS | METH_KEYWORDS,
		"Increments a numeric value in a bin"},
	{"operate",
		(PyCFunction) AerospikeClient_Operate, METH_VARARGS | METH_KEYWORDS,
		"Performs operate operation"},
	{"list_append",
		(PyCFunction) AerospikeClient_ListAppend, METH_VARARGS | METH_KEYWORDS,
		"Appends a single val to the list value in bin"},
	{"list_extend",
		(PyCFunction) AerospikeClient_ListExtend, METH_VARARGS | METH_KEYWORDS,
		"Extend the list value in bin with the given items"},
	{"list_insert",
		(PyCFunction) AerospikeClient_ListInsert, METH_VARARGS | METH_KEYWORDS,
		"Inserts val at the specified index of the list value in bin"},
	{"list_insert_items",
		(PyCFunction) AerospikeClient_ListInsertItems, METH_VARARGS | METH_KEYWORDS,
		"Insert the items at the specified index of a list value in bin"},
	{"list_pop",
		(PyCFunction) AerospikeClient_ListPop, METH_VARARGS | METH_KEYWORDS,
		"Remove and get back a list element at a given index of a list value in bin"},
	{"list_pop_range",
		(PyCFunction) AerospikeClient_ListPopRange, METH_VARARGS | METH_KEYWORDS,
		"Remove and get back a list element at a given index of a list value in bin"},
	{"list_remove",
		(PyCFunction) AerospikeClient_ListRemove, METH_VARARGS | METH_KEYWORDS,
		"Remove a list element at a given index of a list value in bin"},
	{"list_remove_range",
		(PyCFunction) AerospikeClient_ListRemoveRange, METH_VARARGS | METH_KEYWORDS,
		"Remove list elements at a given index of a list value in bin"},
	{"list_clear",
		(PyCFunction) AerospikeClient_ListClear, METH_VARARGS | METH_KEYWORDS,
		"Remove all the elements from a list value in bin"},
	{"list_set",
		(PyCFunction) AerospikeClient_ListSet, METH_VARARGS | METH_KEYWORDS,
		"Set list element val at the specified index of a list value in bin"},
	{"list_get",
		(PyCFunction) AerospikeClient_ListGet, METH_VARARGS | METH_KEYWORDS,
		"Get the list element at the specified index of a list value in bin"},
	{"list_get_range",
		(PyCFunction) AerospikeClient_ListGetRange, METH_VARARGS | METH_KEYWORDS,
		"Get the list of count elements starting at a specified index of a list value in bin"},
	{"list_trim",
		(PyCFunction) AerospikeClient_ListTrim, METH_VARARGS | METH_KEYWORDS,
		"Remove elements from the list which are not within the range starting at the given index plus count"},
	{"list_size",
		(PyCFunction) AerospikeClient_ListSize, METH_VARARGS | METH_KEYWORDS,
		"Count the elements of the list value in bin"},

	// QUERY OPERATIONS

	{"query",
		(PyCFunction) AerospikeClient_Query, METH_VARARGS | METH_KEYWORDS,
		"Create a new Query object for peforming queries."},
	{"query_apply",
		(PyCFunction) AerospikeClient_QueryApply, METH_VARARGS | METH_KEYWORDS,
		"Applies query object for performing queries."},
	{"job_info",
		(PyCFunction) AerospikeClient_JobInfo, METH_VARARGS | METH_KEYWORDS,
		"Gets Job Info"},

	// SCAN OPERATIONS

	{"scan",
		(PyCFunction) AerospikeClient_Scan, METH_VARARGS | METH_KEYWORDS,
		"Create a new Scan object for performing scans."},
	{"scan_apply",
		(PyCFunction) AerospikeClient_ScanApply, METH_VARARGS | METH_KEYWORDS,
		"Applies Scan object for performing scans."},

	{"scan_info",
		(PyCFunction) AerospikeClient_ScanInfo, METH_VARARGS | METH_KEYWORDS,
		"Gets Scan Info."},

	// INFO OPERATIONS
	{"info",
		(PyCFunction) AerospikeClient_Info, METH_VARARGS | METH_KEYWORDS,
		"Send an info request to the cluster."},
	{"info_node",
		(PyCFunction) AerospikeClient_InfoNode, METH_VARARGS | METH_KEYWORDS,
		"Send an info request to the cluster."},
	{"get_nodes",
		(PyCFunction) AerospikeClient_GetNodes, METH_VARARGS | METH_KEYWORDS,
		"Gets information about the nodes of the cluster."},
	{"has_geo",
		(PyCFunction)AerospikeClient_HasGeo, METH_VARARGS | METH_KEYWORDS,
		"Reflect if the server supports geospatial"},

	// UDF OPERATIONS

	{"udf_put",
		(PyCFunction)AerospikeClient_UDF_Put,	METH_VARARGS | METH_KEYWORDS,
		"Registers a UDF"},
	{"udf_remove",
		(PyCFunction)AerospikeClient_UDF_Remove, METH_VARARGS | METH_KEYWORDS,
		"De-registers a UDF"},
	{"udf_list",
		(PyCFunction)AerospikeClient_UDF_List, METH_VARARGS | METH_KEYWORDS,
		"Lists the UDFs"},
	{"udf_get",
		(PyCFunction)AerospikeClient_UDF_Get_UDF, METH_VARARGS | METH_KEYWORDS,
		"Get Registered UDFs"},

	// SECONDARY INDEX OPERATONS

	{"index_integer_create",
		(PyCFunction)AerospikeClient_Index_Integer_Create, METH_VARARGS | METH_KEYWORDS,
		"Creates a secondary integer index"},
	{"index_string_create",
		(PyCFunction)AerospikeClient_Index_String_Create,	METH_VARARGS | METH_KEYWORDS,
		"Creates a secondary string index"},
	{"index_remove",
		(PyCFunction)AerospikeClient_Index_Remove, METH_VARARGS | METH_KEYWORDS,
		"Remove a secondary index"},
	{"index_list_create",
		(PyCFunction)AerospikeClient_Index_List_Create, METH_VARARGS | METH_KEYWORDS,
		"Remove a secondary list index"},
	{"index_map_keys_create",
		(PyCFunction)AerospikeClient_Index_Map_Keys_Create, METH_VARARGS | METH_KEYWORDS,
		"Remove a secondary list index"},
	{"index_map_values_create",
		(PyCFunction)AerospikeClient_Index_Map_Values_Create, METH_VARARGS | METH_KEYWORDS,
		"Remove a secondary list index"},
	{"index_geo2dsphere_create",
		(PyCFunction)AerospikeClient_Index_2dsphere_Create,	METH_VARARGS | METH_KEYWORDS,
		"Creates a secondary geo2dsphere index"},

<<<<<<< HEAD
    // LLIST OPERATIONS
=======
	// LSTACK OPERATIONS

	{"lstack",
		(PyCFunction) AerospikeClient_LStack, METH_VARARGS | METH_KEYWORDS,
		"LSTACK operations"},

	// LSET OPERATIONS

	{"lset",
		(PyCFunction) AerospikeClient_LSet, METH_VARARGS | METH_KEYWORDS,
		"LSET operations"},

	// LLIST OPERATIONS
>>>>>>> 2b61ac2b

	{"llist",
		(PyCFunction) AerospikeClient_LList, METH_VARARGS | METH_KEYWORDS,
		"LLIST operations"},

<<<<<<< HEAD
=======
	// LMAP OPERATIONS

	{"lmap",
		(PyCFunction) AerospikeClient_LMap, METH_VARARGS | METH_KEYWORDS,
		"LMAP operations"},

>>>>>>> 2b61ac2b
	// BATCH OPERATIONS
	{"get_many",
		(PyCFunction)AerospikeClient_Get_Many, METH_VARARGS | METH_KEYWORDS,
		"Get many records at a time."},
	{"select_many",
		(PyCFunction)AerospikeClient_Select_Many, METH_VARARGS | METH_KEYWORDS,
		"Filter bins from many records at a time."},
	{"exists_many",
		(PyCFunction)AerospikeClient_Exists_Many, METH_VARARGS | METH_KEYWORDS,
		"Check existence of  many records at a time."},
	{"get_key_digest",
		(PyCFunction)AerospikeClient_Get_Key_Digest, METH_VARARGS | METH_KEYWORDS,
		"Get key digest"},

	{NULL}
};

/*******************************************************************************
 * PYTHON TYPE HOOKS
 ******************************************************************************/

static PyObject * AerospikeClient_Type_New(PyTypeObject * type, PyObject * args, PyObject * kwds)
{
	AerospikeClient * self = NULL;

	self = (AerospikeClient *) type->tp_alloc(type, 0);

	if ( self == NULL ) {
		return NULL;
	}

	return (PyObject *) self;
}

static int AerospikeClient_Type_Init(AerospikeClient * self, PyObject * args, PyObject * kwds)
{
	PyObject * py_config = NULL;

	static char * kwlist[] = {"config", NULL};

	if ( PyArg_ParseTupleAndKeywords(args, kwds, "O:client", kwlist, &py_config) == false ) {
		return -1;
	}

	if ( ! PyDict_Check(py_config) ) {
		return -1;
	}

	as_config config;
	as_config_init(&config);

	bool lua_system_path = FALSE;
	bool lua_user_path = FALSE;

	PyObject * py_lua = PyDict_GetItemString(py_config, "lua");
	if ( py_lua && PyDict_Check(py_lua) ) {

		PyObject * py_lua_system_path = PyDict_GetItemString(py_lua, "system_path");
		if ( py_lua_system_path && PyString_Check(py_lua_system_path) ) {
			lua_system_path = TRUE;
			memcpy(config.lua.system_path, PyString_AsString(py_lua_system_path), AS_CONFIG_PATH_MAX_LEN);
		}

		PyObject * py_lua_user_path = PyDict_GetItemString(py_lua, "user_path");
		if ( py_lua_user_path && PyString_Check(py_lua_user_path) ) {
			lua_user_path = TRUE;
			memcpy(config.lua.user_path, PyString_AsString(py_lua_user_path), AS_CONFIG_PATH_MAX_LEN);
		}

	}

	if ( ! lua_system_path ) {
		char system_path[AS_CONFIG_PATH_MAX_LEN] = {0};
		memcpy(system_path, "/usr/local/aerospike/lua", 24);
		system_path[24] = '\0';

		struct stat info;
		if (stat(system_path, &info) == 0 && (info.st_mode & S_IFDIR) && (access(system_path, R_OK)) == 0) {
			memcpy(config.lua.system_path, system_path, AS_CONFIG_PATH_MAX_LEN);
		}
		else {
			config.lua.system_path[0] = '\0';
		}
	}

	if ( ! lua_user_path ) {
		memcpy(config.lua.user_path, ".", AS_CONFIG_PATH_MAX_LEN);
	} else {
		struct stat info;
		if (stat(config.lua.user_path, &info ) != 0 || !(info.st_mode & S_IFDIR)) {
		    memcpy(config.lua.user_path, ".", AS_CONFIG_PATH_MAX_LEN);
		}
	}

	PyObject * py_hosts = PyDict_GetItemString(py_config, "hosts");
	if ( py_hosts && PyList_Check(py_hosts) ) {
		int size = (int) PyList_Size(py_hosts);
		for ( int i = 0; i < size && i < AS_CONFIG_HOSTS_SIZE; i++ ) {
			char *addr = NULL;
			uint16_t port = 3000;
			PyObject * py_host = PyList_GetItem(py_hosts, i);
			PyObject * py_addr, * py_port;

			if( PyTuple_Check(py_host) && PyTuple_Size(py_host) == 2) {

				py_addr = PyTuple_GetItem(py_host, 0);
				if (PyString_Check(py_addr)) {
					addr = strdup(PyString_AsString(py_addr));
				} else if (PyUnicode_Check(py_addr)) {
					PyObject * py_ustr = PyUnicode_AsUTF8String(py_addr);
					addr = strdup(PyBytes_AsString(py_ustr));
					Py_DECREF(py_ustr);
				}
				py_port = PyTuple_GetItem(py_host,1);
				if( PyInt_Check(py_port) || PyLong_Check(py_port) ) {
					port = (uint16_t) PyLong_AsLong(py_port);
				}
				else {
					port = 0;
				}
			}
			else if ( PyString_Check(py_host) ) {
				addr = strdup( strtok( PyString_AsString(py_host), ":" ) );
				addr = strtok(addr, ":");
				char *temp = strtok(NULL, ":");
				if(NULL != temp) {
					port = (uint16_t)atoi(temp);
				}
			}
			if(addr) {
				as_config_add_host(&config, addr, port);
			} else {
				free(addr);
				return -1;
			}
		}
	}

	PyObject * py_shm = PyDict_GetItemString(py_config, "shm");
	if (py_shm && PyDict_Check(py_shm) ) {

		config.use_shm = true;

		PyObject * py_shm_max_nodes = PyDict_GetItemString( py_shm, "shm_max_nodes" );
		if(py_shm_max_nodes && PyInt_Check(py_shm_max_nodes) ) {
			config.shm_max_nodes = PyInt_AsLong(py_shm_max_nodes);
		}

		PyObject * py_shm_max_namespaces = PyDict_GetItemString(py_shm, "shm_max_namespaces");
		if(py_shm_max_namespaces && PyInt_Check(py_shm_max_namespaces) ) {
			config.shm_max_namespaces = PyInt_AsLong(py_shm_max_namespaces);
		}

		PyObject* py_shm_takeover_threshold_sec = PyDict_GetItemString(py_shm, "shm_takeover_threshold_sec");
		if(py_shm_takeover_threshold_sec && PyInt_Check(py_shm_takeover_threshold_sec) ) {
			config.shm_takeover_threshold_sec = PyInt_AsLong( py_shm_takeover_threshold_sec);
		}

		PyObject* py_shm_cluster_key = PyDict_GetItemString(py_shm, "shm_key");
		if(py_shm_cluster_key && PyInt_Check(py_shm_cluster_key) ) {
			user_shm_key = true;
			config.shm_key = PyInt_AsLong(py_shm_cluster_key);
		}
	}

	self->is_client_put_serializer = false;
	self->user_serializer_call_info.callback = NULL;
	self->user_deserializer_call_info.callback = NULL;
	PyObject *py_serializer_option = PyDict_GetItemString(py_config, "serialization");
	if (py_serializer_option && PyTuple_Check(py_serializer_option)) {
		PyObject *py_serializer = PyTuple_GetItem(py_serializer_option, 0);
		if (py_serializer && py_serializer != Py_None) {
			if (!PyCallable_Check(py_serializer)) {
				return -1;
			}
			memset(&self->user_serializer_call_info, 0, sizeof(self->user_serializer_call_info));
			self->user_serializer_call_info.callback = py_serializer;
		}
		PyObject *py_deserializer = PyTuple_GetItem(py_serializer_option, 1);
		if (py_deserializer && py_deserializer != Py_None) {
			if (!PyCallable_Check(py_deserializer)) {
				return -1;
			}
			memset(&self->user_deserializer_call_info, 0, sizeof(self->user_deserializer_call_info));
			self->user_deserializer_call_info.callback = py_deserializer;
		}
	}

	as_policies_init(&config.policies);
	//Set default value of use_batch_direct
	config.policies.batch.use_batch_direct = false;

	PyObject * py_policies = PyDict_GetItemString(py_config, "policies");
	if ( py_policies && PyDict_Check(py_policies)) {
		//global defaults setting
		PyObject * py_key_policy = PyDict_GetItemString(py_policies, "key");
		if ( py_key_policy && PyInt_Check(py_key_policy) ) {
			config.policies.key = PyInt_AsLong(py_key_policy);
		}

		PyObject * py_timeout = PyDict_GetItemString(py_policies, "timeout");
		if ( py_timeout && PyInt_Check(py_timeout) ) {
			config.policies.timeout = PyInt_AsLong(py_timeout);
		}

		PyObject * py_retry = PyDict_GetItemString(py_policies, "retry");
		if ( py_retry && PyInt_Check(py_retry) ) {
			config.policies.retry = PyInt_AsLong(py_retry);
		}

		PyObject * py_exists = PyDict_GetItemString(py_policies, "exists");
		if ( py_exists && PyInt_Check(py_exists) ) {
			config.policies.exists = PyInt_AsLong(py_exists);
		}

		PyObject * py_replica = PyDict_GetItemString(py_policies, "replica");
		if ( py_replica && PyInt_Check(py_replica) ) {
			config.policies.replica = PyInt_AsLong(py_replica);
		}

		PyObject * py_consistency_level = PyDict_GetItemString(py_policies, "consistency_level");
		if ( py_consistency_level && PyInt_Check(py_consistency_level) ) {
			config.policies.consistency_level = PyInt_AsLong(py_consistency_level);
		}

		PyObject * py_commit_level = PyDict_GetItemString(py_policies, "commit_level");
		if ( py_commit_level && PyInt_Check(py_commit_level) ) {
			config.policies.commit_level = PyInt_AsLong(py_commit_level);
		}

		PyObject * py_max_threads = PyDict_GetItemString(py_policies, "max_threads");
		if ( py_max_threads && (PyInt_Check(py_max_threads) || PyLong_Check(py_max_threads))) {
			config.max_threads = PyInt_AsLong(py_max_threads);
		}

		PyObject * py_thread_pool_size = PyDict_GetItemString(py_policies, "thread_pool_size");
		if ( py_thread_pool_size && (PyInt_Check(py_thread_pool_size) || PyLong_Check(py_thread_pool_size))) {
			config.thread_pool_size = PyInt_AsLong(py_thread_pool_size);
		}

		//Setting for use_batch_direct
		PyObject * py_use_batch_direct = PyDict_GetItemString(py_policies, "use_batch_direct");
		if ( py_use_batch_direct && PyBool_Check(py_use_batch_direct)) {
			config.policies.batch.use_batch_direct = PyInt_AsLong(py_use_batch_direct);
		}

		/*
		 * Generation policy is removed from constructor.
		 */
	}

	//conn_timeout_ms
	PyObject * py_connect_timeout = PyDict_GetItemString(py_config, "connect_timeout");
	if (py_connect_timeout && PyInt_Check(py_connect_timeout)) {
		config.conn_timeout_ms = PyInt_AsLong(py_connect_timeout);
	}

	//compression_threshold
	PyObject * py_compression_threshold = PyDict_GetItemString(py_config, "compression_threshold");
	if (py_compression_threshold && PyInt_Check(py_compression_threshold)) {
		int compression_value = PyInt_AsLong(py_compression_threshold);
		if (compression_value >= 0) {
			config.policies.write.compression_threshold = compression_value;
		} else {
			return -1;
		}
	}

	//strict_types check
	self->strict_types = true;
	PyObject * py_strict_types = PyDict_GetItemString(py_config, "strict_types");
	if ( py_strict_types && PyBool_Check(py_strict_types) ) {
		if (Py_False == py_strict_types) {
			self->strict_types = false;
 		}
	}

	self->as = aerospike_new(&config);

	return 0;
}

static void AerospikeClient_Type_Dealloc(PyObject * self)
{
	as_error err;
	as_error_init(&err);

	if (((AerospikeClient*)self)->as && ((AerospikeClient*)self)->is_conn_16) {
		if (((AerospikeClient*)self)->as->config.hosts_size) {
			char * alias_to_search = return_search_string(((AerospikeClient*)self)->as);
			PyObject *py_persistent_item = NULL;

			py_persistent_item = PyDict_GetItemString(py_global_hosts, alias_to_search);
			if (py_persistent_item) {
				close_aerospike_object(((AerospikeClient*)self)->as, &err, alias_to_search, py_persistent_item);
				((AerospikeClient*)self)->as = NULL;
			}
			PyMem_Free(alias_to_search);
			alias_to_search = NULL;
		}
	}
	self->ob_type->tp_free((PyObject *) self);
}

/*******************************************************************************
 * PYTHON TYPE DESCRIPTOR
 ******************************************************************************/

static PyTypeObject AerospikeClient_Type = {
	PyVarObject_HEAD_INIT(NULL, 0)
	"aerospike.Client",                 // tp_name
	sizeof(AerospikeClient),            // tp_basicsize
	0,                                  // tp_itemsize
	(destructor) AerospikeClient_Type_Dealloc,
	                                    // tp_dealloc
	0,                                  // tp_print
	0,                                  // tp_getattr
	0,                                  // tp_setattr
	0,                                  // tp_compare
	0,                                  // tp_repr
	0,                                  // tp_as_number
	0,                                  // tp_as_sequence
	0,                                  // tp_as_mapping
	0,                                  // tp_hash
	0,                                  // tp_call
	0,                                  // tp_str
	0,                                  // tp_getattro
	0,                                  // tp_setattro
	0,                                  // tp_as_buffer
	Py_TPFLAGS_DEFAULT | Py_TPFLAGS_BASETYPE,
	                                    // tp_flags
	"The Client class manages the connections and trasactions against\n"
			"an Aerospike cluster.\n",
	                                    // tp_doc
	0,                                  // tp_traverse
	0,                                  // tp_clear
	0,                                  // tp_richcompare
	0,                                  // tp_weaklistoffset
	0,                                  // tp_iter
	0,                                  // tp_iternext
	AerospikeClient_Type_Methods,       // tp_methods
	0,                                  // tp_members
	0,                                  // tp_getset
	0,                                  // tp_base
	0,                                  // tp_dict
	0,                                  // tp_descr_get
	0,                                  // tp_descr_set
	0,                                  // tp_dictoffset
	(initproc) AerospikeClient_Type_Init,
	                                    // tp_init
	0,                                  // tp_alloc
	AerospikeClient_Type_New,           // tp_new
	0,                                  // tp_free
	0,                                  // tp_is_gc
	0                                   // tp_bases
};


/*******************************************************************************
 * PUBLIC FUNCTIONS
 ******************************************************************************/

PyTypeObject * AerospikeClient_Ready()
{
	return PyType_Ready(&AerospikeClient_Type) == 0 ? &AerospikeClient_Type : NULL;
}

AerospikeClient * AerospikeClient_New(PyObject * parent, PyObject * args, PyObject * kwds)
{
	AerospikeClient * self = (AerospikeClient *) AerospikeClient_Type.tp_new(&AerospikeClient_Type, args, kwds);
	if ( AerospikeClient_Type.tp_init((PyObject *) self, args, kwds) == 0 ){
		// Initialize connection flag
		self->is_conn_16 = false;
		return self;
	}
	else {
		as_error err;
		as_error_init(&err);
		as_error_update(&err, AEROSPIKE_ERR_PARAM, "Parameters are incorrect");
		PyObject * py_err = NULL;
		error_to_pyobject(&err, &py_err);
		PyObject *exception_type = raise_exception(&err);
		PyErr_SetObject(exception_type, py_err);
		Py_DECREF(py_err);
		return NULL;
	}
}<|MERGE_RESOLUTION|>--- conflicted
+++ resolved
@@ -253,37 +253,11 @@
 		(PyCFunction)AerospikeClient_Index_2dsphere_Create,	METH_VARARGS | METH_KEYWORDS,
 		"Creates a secondary geo2dsphere index"},
 
-<<<<<<< HEAD
     // LLIST OPERATIONS
-=======
-	// LSTACK OPERATIONS
-
-	{"lstack",
-		(PyCFunction) AerospikeClient_LStack, METH_VARARGS | METH_KEYWORDS,
-		"LSTACK operations"},
-
-	// LSET OPERATIONS
-
-	{"lset",
-		(PyCFunction) AerospikeClient_LSet, METH_VARARGS | METH_KEYWORDS,
-		"LSET operations"},
-
-	// LLIST OPERATIONS
->>>>>>> 2b61ac2b
-
 	{"llist",
 		(PyCFunction) AerospikeClient_LList, METH_VARARGS | METH_KEYWORDS,
 		"LLIST operations"},
 
-<<<<<<< HEAD
-=======
-	// LMAP OPERATIONS
-
-	{"lmap",
-		(PyCFunction) AerospikeClient_LMap, METH_VARARGS | METH_KEYWORDS,
-		"LMAP operations"},
-
->>>>>>> 2b61ac2b
 	// BATCH OPERATIONS
 	{"get_many",
 		(PyCFunction)AerospikeClient_Get_Many, METH_VARARGS | METH_KEYWORDS,
