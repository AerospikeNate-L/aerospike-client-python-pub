--- conflicted
+++ resolved
@@ -106,11 +106,7 @@
 	}
 
 	// Convert python objects to username and password strings
-<<<<<<< HEAD
-	if (!PyString_Check(py_user)) {
-=======
 	if (!PyUnicode_Check(py_user)) {
->>>>>>> 43af39d2
 		as_error_update(&err, AEROSPIKE_ERR_PARAM,
 						"Username should be a string");
 		goto CLEANUP;
@@ -118,11 +114,7 @@
 
 	user = PyString_AsString(py_user);
 
-<<<<<<< HEAD
-	if (!PyString_Check(py_password)) {
-=======
 	if (!PyUnicode_Check(py_password)) {
->>>>>>> 43af39d2
 		as_error_update(&err, AEROSPIKE_ERR_PARAM,
 						"Password should be a string");
 		goto CLEANUP;
@@ -223,11 +215,7 @@
 	}
 
 	// Convert python object to username string
-<<<<<<< HEAD
-	if (!PyString_Check(py_user)) {
-=======
 	if (!PyUnicode_Check(py_user)) {
->>>>>>> 43af39d2
 		as_error_update(&err, AEROSPIKE_ERR_PARAM,
 						"Username should be a string");
 		goto CLEANUP;
@@ -331,11 +319,7 @@
 	}
 
 	// Convert python objects into username and password strings
-<<<<<<< HEAD
-	if (!PyString_Check(py_user)) {
-=======
 	if (!PyUnicode_Check(py_user)) {
->>>>>>> 43af39d2
 		as_error_update(&err, AEROSPIKE_ERR_PARAM,
 						"Username should be a string");
 		goto CLEANUP;
@@ -343,11 +327,7 @@
 
 	user = PyString_AsString(py_user);
 
-<<<<<<< HEAD
-	if (!PyString_Check(py_password)) {
-=======
 	if (!PyUnicode_Check(py_password)) {
->>>>>>> 43af39d2
 		as_error_update(&err, AEROSPIKE_ERR_PARAM,
 						"Password should be a string");
 		goto CLEANUP;
@@ -438,11 +418,7 @@
 	}
 
 	// Convert python objects into username and password strings
-<<<<<<< HEAD
-	if (!PyString_Check(py_user)) {
-=======
 	if (!PyUnicode_Check(py_user)) {
->>>>>>> 43af39d2
 		as_error_update(&err, AEROSPIKE_ERR_PARAM,
 						"Username should be a string");
 		goto CLEANUP;
@@ -450,11 +426,7 @@
 
 	user = PyString_AsString(py_user);
 
-<<<<<<< HEAD
-	if (!PyString_Check(py_password)) {
-=======
 	if (!PyUnicode_Check(py_password)) {
->>>>>>> 43af39d2
 		as_error_update(&err, AEROSPIKE_ERR_PARAM,
 						"Password should be a string");
 		goto CLEANUP;
@@ -568,11 +540,7 @@
 	}
 
 	// Convert python object into username string
-<<<<<<< HEAD
-	if (!PyString_Check(py_user)) {
-=======
 	if (!PyUnicode_Check(py_user)) {
->>>>>>> 43af39d2
 		as_error_update(&err, AEROSPIKE_ERR_PARAM,
 						"Username should be a string");
 		goto CLEANUP;
@@ -689,11 +657,7 @@
 	}
 
 	// Convert python object to username string
-<<<<<<< HEAD
-	if (!PyString_Check(py_user)) {
-=======
 	if (!PyUnicode_Check(py_user)) {
->>>>>>> 43af39d2
 		as_error_update(&err, AEROSPIKE_ERR_PARAM,
 						"Username should be a string");
 		goto CLEANUP;
@@ -798,11 +762,7 @@
 	}
 
 	// Convert python object to username string
-<<<<<<< HEAD
-	if (!PyString_Check(py_user_name)) {
-=======
 	if (!PyUnicode_Check(py_user_name)) {
->>>>>>> 43af39d2
 		as_error_update(&err, AEROSPIKE_ERR_PARAM,
 						"Username should be a string");
 		goto CLEANUP;
@@ -833,8 +793,6 @@
 
 	if (err.code != AEROSPIKE_OK) {
 		PyObject *py_err = NULL;
-<<<<<<< HEAD
-=======
 		error_to_pyobject(&err, &py_err);
 		PyObject *exception_type = raise_exception(&err);
 		PyErr_SetObject(exception_type, py_err);
@@ -939,7 +897,6 @@
 
 	if (err.code != AEROSPIKE_OK) {
 		PyObject *py_err = NULL;
->>>>>>> 43af39d2
 		error_to_pyobject(&err, &py_err);
 		PyObject *exception_type = raise_exception(&err);
 		PyErr_SetObject(exception_type, py_err);
@@ -1033,8 +990,6 @@
 
 	if (err.code != AEROSPIKE_OK) {
 		PyObject *py_err = NULL;
-<<<<<<< HEAD
-=======
 		error_to_pyobject(&err, &py_err);
 		PyObject *exception_type = raise_exception(&err);
 		PyErr_SetObject(exception_type, py_err);
@@ -1128,7 +1083,6 @@
 
 	if (err.code != AEROSPIKE_OK) {
 		PyObject *py_err = NULL;
->>>>>>> 43af39d2
 		error_to_pyobject(&err, &py_err);
 		PyObject *exception_type = raise_exception(&err);
 		PyErr_SetObject(exception_type, py_err);
@@ -1473,11 +1427,7 @@
 	}
 
 	const char *role = NULL;
-<<<<<<< HEAD
-	if (PyString_Check(py_role)) {
-=======
 	if (PyUnicode_Check(py_role)) {
->>>>>>> 43af39d2
 		role = PyString_AsString(py_role);
 	}
 	else {
