/*******************************************************************************
 * Copyright 2013-2016 Aerospike, Inc.
 *
 * Licensed under the Apache License, Version 2.0 (the "License");
 * you may not use this file except in compliance with the License.
 * You may obtain a copy of the License at
 *
 *     http://www.apache.org/licenses/LICENSE-2.0
 *
 * Unless required by applicable law or agreed to in writing, software
 * distributed under the License is distributed on an "AS IS" BASIS,
 * WITHOUT WARRANTIES OR CONDITIONS OF ANY KIND, either express or implied.
 * See the License for the specific language governing permissions and
 * limitations under the License.
 ******************************************************************************/

#include <Python.h>
#include <stdbool.h>
#include <stdint.h>
#include <string.h>

#include "client.h"
#include "query.h"
#include "geo.h"
#include "scan.h"
#include "predicates.h"
#include "exceptions.h"
#include "llist.h"
#include "policy.h"
#include "log.h"
#include <aerospike/as_operations.h>
#include "serializer.h"
#include "module_functions.h"
#include "nullobject.h"

PyObject *py_global_hosts;
int counter = 0xA5000000;
bool user_shm_key = false;

static PyMethodDef Aerospike_Methods[] = {

	//Serialization
	{"set_serializer",
		(PyCFunction)AerospikeClient_Set_Serializer,                METH_VARARGS | METH_KEYWORDS,
		"Sets the serializer"},
	{"set_deserializer",
		(PyCFunction)AerospikeClient_Set_Deserializer,              METH_VARARGS | METH_KEYWORDS,
		"Sets the deserializer"},
	{"unset_serializers",
		(PyCFunction)AerospikeClient_Unset_Serializers,             METH_VARARGS | METH_KEYWORDS,
		"Unsets the serializer and deserializer"},

	{"client",		(PyCFunction) AerospikeClient_New,              METH_VARARGS | METH_KEYWORDS,
		"Create a new instance of Client class."},
	{"set_log_level",	(PyCFunction)Aerospike_Set_Log_Level,       METH_VARARGS | METH_KEYWORDS,
		"Sets the log level"},
	{"set_log_handler", (PyCFunction)Aerospike_Set_Log_Handler,     METH_VARARGS | METH_KEYWORDS,
		"Sets the log handler"},
	{"geodata", (PyCFunction)Aerospike_Set_Geo_Data,                METH_VARARGS | METH_KEYWORDS,
		"Creates a GeoJSON object from geospatial data."},
	{"geojson", (PyCFunction)Aerospike_Set_Geo_Json,                METH_VARARGS | METH_KEYWORDS,
		"Creates a GeoJSON object from a raw GeoJSON string."},

	//Calculate the digest of a key
	{"calc_digest",
		(PyCFunction)Aerospike_Calc_Digest,                         METH_VARARGS | METH_KEYWORDS,
		"Calculate the digest of a key"},
	{NULL}
};

static
AerospikeConstants operator_constants[] = {
	{ AS_OPERATOR_READ                 ,   "OPERATOR_READ"    },
	{ AS_OPERATOR_WRITE                ,   "OPERATOR_WRITE"   },
	{ AS_OPERATOR_INCR                 ,   "OPERATOR_INCR"    },
	{ AS_OPERATOR_APPEND               ,   "OPERATOR_APPEND"  },
	{ AS_OPERATOR_PREPEND              ,   "OPERATOR_PREPEND" },
	{ AS_OPERATOR_TOUCH                ,   "OPERATOR_TOUCH"   }
};

#define OPERATOR_CONSTANTS_ARR_SIZE (sizeof(operator_constants)/sizeof(AerospikeConstants))
MOD_INIT(aerospike)
{

<<<<<<< HEAD
	const char version[8] = "2.0.9";
=======
	const char version[8] = "2.0.10";
>>>>>>> 07aadc8e
	// Makes things "thread-safe"
	PyEval_InitThreads();
	int i = 0;

	// aerospike Module
	PyObject * aerospike;

	MOD_DEF(aerospike, "aerospike", "Aerospike Python Client", Aerospike_Methods)

	py_global_hosts = PyDict_New();

	PyModule_AddStringConstant(aerospike, "__version__", version);

	PyObject * exception = AerospikeException_New();
	Py_INCREF(exception);
	PyModule_AddObject(aerospike, "exception", exception);

	PyTypeObject * client = AerospikeClient_Ready();
	Py_INCREF(client);
	PyModule_AddObject(aerospike, "Client", (PyObject *) client);

	PyTypeObject * query = AerospikeQuery_Ready();
	Py_INCREF(query);
	PyModule_AddObject(aerospike, "Query", (PyObject *) query);

	PyTypeObject * scan = AerospikeScan_Ready();
	Py_INCREF(scan);
	PyModule_AddObject(aerospike, "Scan", (PyObject *) scan);

	/*
	 * Add constants to module.
	 */
	for (i = 0; i < (int)OPERATOR_CONSTANTS_ARR_SIZE; i++) {
		PyModule_AddIntConstant(aerospike,
				operator_constants[i].constant_str,
				operator_constants[i].constantno);
	}
	declare_policy_constants(aerospike);
	declare_log_constants(aerospike);

	PyObject * predicates = AerospikePredicates_New();
	Py_INCREF(predicates);
	PyModule_AddObject(aerospike, "predicates", predicates);

	PyTypeObject * llist = AerospikeLList_Ready();
	Py_INCREF(llist);
	PyModule_AddObject(aerospike, "llist", (PyObject *) llist);

	PyTypeObject * geospatial = AerospikeGeospatial_Ready();
	Py_INCREF(geospatial);
	PyModule_AddObject(aerospike, "GeoJSON", (PyObject *) geospatial);

	PyTypeObject * null_object = AerospikeNullObject_Ready();
	Py_INCREF(null_object);
	PyModule_AddObject(aerospike, "null", (PyObject *) null_object);

	return MOD_SUCCESS_VAL(aerospike);
}<|MERGE_RESOLUTION|>--- conflicted
+++ resolved
@@ -82,11 +82,7 @@
 MOD_INIT(aerospike)
 {
 
-<<<<<<< HEAD
-	const char version[8] = "2.0.9";
-=======
 	const char version[8] = "2.0.10";
->>>>>>> 07aadc8e
 	// Makes things "thread-safe"
 	PyEval_InitThreads();
 	int i = 0;
