--- conflicted
+++ resolved
@@ -75,10 +75,6 @@
     declare_policy_constants(aerospike);
 
 	PyObject * predicates = AerospikePredicates_New();
-<<<<<<< HEAD
-	Py_INCREF(predicates);
-=======
     Py_INCREF(predicates);
->>>>>>> 07cc49c5
 	PyModule_AddObject(aerospike, "predicates", predicates);
 }