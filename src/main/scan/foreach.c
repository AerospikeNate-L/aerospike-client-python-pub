--- conflicted
+++ resolved
@@ -207,22 +207,12 @@
 	// We are spawning multiple threads
 	Py_BEGIN_ALLOW_THREADS
 	// Invoke operation
-<<<<<<< HEAD
-	if (nodename) {
-		aerospike_scan_node(self->client->as, &err, scan_policy_p, &self->scan,
-							nodename, each_result, &data);
-	}
-	else {
-		aerospike_scan_foreach(self->client->as, &err, scan_policy_p,
-							   &self->scan, each_result, &data);
-=======
 	if (partition_filter_p) {
 		aerospike_scan_partitions(self->client->as, &err, scan_policy_p, &self->scan, partition_filter_p, each_result, &data);
 	} else if (nodename) {
 		aerospike_scan_node(self->client->as, &err, scan_policy_p, &self->scan, nodename, each_result, &data);
 	} else {
 		aerospike_scan_foreach(self->client->as, &err, scan_policy_p, &self->scan, each_result, &data);
->>>>>>> 24ebacf3
 	}
 	// We are done using multiple threads
 	Py_END_ALLOW_THREADS
