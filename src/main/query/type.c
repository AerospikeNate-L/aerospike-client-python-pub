--- conflicted
+++ resolved
@@ -167,20 +167,6 @@
     AerospikeQuery * self = (AerospikeQuery *) AerospikeQuery_Type.tp_new(&AerospikeQuery_Type, args, kwds);
     self->client = client;
 	Py_INCREF(client);
-<<<<<<< HEAD
-    if (AerospikeQuery_Type.tp_init((PyObject *) self, args, kwds) == 0) {
-        return self;
-    } else {
-        as_error err;
-        as_error_init(&err);
-        as_error_update(&err, AEROSPIKE_ERR_PARAM, "query() expects atleast 1 parameter");
-        PyObject * py_err = NULL;
-        error_to_pyobject(&err, &py_err);
-        PyErr_SetObject(PyExc_Exception, py_err);
-        Py_DECREF(py_err);
-        return NULL;
-    }
-=======
 	if (AerospikeQuery_Type.tp_init((PyObject *) self, args, kwds) == 0) {
 		return self;
 	} else {
@@ -193,5 +179,4 @@
 		Py_DECREF(py_err);
 		return NULL;
 	}
->>>>>>> 31879563
 }