# -*- coding: utf-8 -*-

import pytest
import sys
import time
from test_base_class import TestBaseClass

aerospike = pytest.importorskip("aerospike")


class TestQueryUser(TestBaseClass):

    pytestmark = pytest.mark.skipif(
        TestBaseClass().get_hosts()[1] == None,
        reason="No user specified, may be not secured cluster.")

    def setup_method(self, method):
        """
        Setup method
        """
        hostlist, user, password = TestBaseClass().get_hosts()
        config = {"hosts": hostlist}
        TestQueryUser.Me = self
        self.client = aerospike.client(config).connect(user, password)

        policy = {}
        user = "example"
        password = "foo2"
        roles = ["read-write", "sys-admin", "read"]

<<<<<<< HEAD
        status = self.client.admin_create_user( user, password, roles, policy )
=======
        status = self.client.admin_create_user(policy, user, password, roles,
                                               len(roles))
>>>>>>> 3feb24d2

        self.delete_users = []

    def teardown_method(self, method):
        """
        Teardown method
        """

        policy = {}

<<<<<<< HEAD
        self.client.admin_drop_user( "example", policy )
=======
        self.client.admin_drop_user(policy, "example")
>>>>>>> 3feb24d2

        self.client.close()

    def test_query_user_without_any_parameters(self):

        with pytest.raises(TypeError) as typeError:
            self.client.admin_query_user()

        assert "Required argument 'user' (pos 1) not found" in typeError.value

    def test_query_user_with_proper_parameters(self):

        policy = {}
        user = "example"

        time.sleep(2)
<<<<<<< HEAD
        user_details = self.client.admin_query_user( user )

        assert user_details == [{'roles': ['read', 'read-write', 'sys-admin'], 'roles_size':
3, 'user': user}]
=======
        user_details = self.client.admin_query_user(policy, user)

        assert user_details == [{
            'roles': ['sys-admin', 'read', 'read-write'],
            'roles_size': 3,
            'user': user
        }]
>>>>>>> 3feb24d2

    def test_query_user_with_invalid_timeout_policy_value(self):

        policy = {"timeout": 0.1}
        user = "example"

        with pytest.raises(Exception) as exception:
<<<<<<< HEAD
            status = self.client.admin_query_user( user, policy )
=======
            status = self.client.admin_query_user(policy, user)
>>>>>>> 3feb24d2

        assert exception.value[0] == -2
        assert exception.value[1] == "timeout is invalid"

    def test_query_user_with_proper_timeout_policy_value(self):

        policy = {'timeout': 5}
        user = "example"

        time.sleep(2)
<<<<<<< HEAD
        user_details = self.client.admin_query_user( user, policy )

        assert user_details == [{'roles': ['read','read-write','sys-admin'],
'roles_size': 3, 'user': user}]
=======
        user_details = self.client.admin_query_user(policy, user)

        assert user_details == [{
            'roles': ['sys-admin', 'read', 'read-write'],
            'roles_size': 3,
            'user': user
        }]
>>>>>>> 3feb24d2

    def test_query_user_with_none_username(self):

        policy = {'timeout': 0}
        user = None

        with pytest.raises(Exception) as exception:
<<<<<<< HEAD
            user_details = self.client.admin_query_user( user, policy )
=======
            user_details = self.client.admin_query_user(policy, user)
>>>>>>> 3feb24d2

        assert exception.value[0] == -2
        assert exception.value[1] == "Username should be a string"

    def test_query_user_with_empty_username(self):

        policy = {}
        user = ""

        with pytest.raises(Exception) as exception:
<<<<<<< HEAD
            status = self.client.admin_query_user( user, policy )
=======
            status = self.client.admin_query_user(policy, user)
>>>>>>> 3feb24d2

        assert exception.value[0] == 60
        assert exception.value[1] == "AEROSPIKE_INVALID_USER"

    def test_query_user_with_nonexistent_username(self):

        policy = {}
        user = "non-existent"

        with pytest.raises(Exception) as exception:
<<<<<<< HEAD
            status = self.client.admin_query_user( user, policy )
=======
            status = self.client.admin_query_user(policy, user)
>>>>>>> 3feb24d2

        assert exception.value[0] == 60
        assert exception.value[1] == "AEROSPIKE_INVALID_USER"

    def test_query_user_with_no_roles(self):

        policy = {}
        user = "example"
        roles = ["sys-admin", "read", "read-write"]

        status = self.client.admin_revoke_roles(user, roles, policy)
        assert status == 0
        time.sleep(2)

<<<<<<< HEAD
        user_details = self.client.admin_query_user( user )
=======
        user_details = self.client.admin_query_user(policy, user)
>>>>>>> 3feb24d2

        assert user_details == [
            {'roles': [],
             'roles_size': 0,
             'user': 'example'}
        ]

    def test_query_user_with_extra_argument(self):
        """
            Invoke query_user() with extra argument.
        """
        policy = {'timeout': 1000}
        with pytest.raises(TypeError) as typeError:
<<<<<<< HEAD
            self.client.admin_query_user( "foo", policy, "" )
=======
            self.client.admin_query_user(policy, "foo", "")
>>>>>>> 3feb24d2

        assert "admin_query_user() takes at most 2 arguments (3 given)" in typeError.value

    def test_query_user_with_policy_as_string(self):
        """
            Invoke query_user() with policy as string
        """
        policy = ""
        with pytest.raises(Exception) as exception:
<<<<<<< HEAD
            self.client.admin_query_user( "foo", policy)
=======
            self.client.admin_query_user(policy, "foo")
>>>>>>> 3feb24d2

        assert exception.value[0] == -2L
        assert exception.value[1] == "policy must be a dict"<|MERGE_RESOLUTION|>--- conflicted
+++ resolved
@@ -28,12 +28,7 @@
         password = "foo2"
         roles = ["read-write", "sys-admin", "read"]
 
-<<<<<<< HEAD
         status = self.client.admin_create_user( user, password, roles, policy )
-=======
-        status = self.client.admin_create_user(policy, user, password, roles,
-                                               len(roles))
->>>>>>> 3feb24d2
 
         self.delete_users = []
 
@@ -44,11 +39,7 @@
 
         policy = {}
 
-<<<<<<< HEAD
         self.client.admin_drop_user( "example", policy )
-=======
-        self.client.admin_drop_user(policy, "example")
->>>>>>> 3feb24d2
 
         self.client.close()
 
@@ -65,20 +56,10 @@
         user = "example"
 
         time.sleep(2)
-<<<<<<< HEAD
         user_details = self.client.admin_query_user( user )
 
         assert user_details == [{'roles': ['read', 'read-write', 'sys-admin'], 'roles_size':
 3, 'user': user}]
-=======
-        user_details = self.client.admin_query_user(policy, user)
-
-        assert user_details == [{
-            'roles': ['sys-admin', 'read', 'read-write'],
-            'roles_size': 3,
-            'user': user
-        }]
->>>>>>> 3feb24d2
 
     def test_query_user_with_invalid_timeout_policy_value(self):
 
@@ -86,11 +67,7 @@
         user = "example"
 
         with pytest.raises(Exception) as exception:
-<<<<<<< HEAD
             status = self.client.admin_query_user( user, policy )
-=======
-            status = self.client.admin_query_user(policy, user)
->>>>>>> 3feb24d2
 
         assert exception.value[0] == -2
         assert exception.value[1] == "timeout is invalid"
@@ -101,20 +78,10 @@
         user = "example"
 
         time.sleep(2)
-<<<<<<< HEAD
         user_details = self.client.admin_query_user( user, policy )
 
         assert user_details == [{'roles': ['read','read-write','sys-admin'],
 'roles_size': 3, 'user': user}]
-=======
-        user_details = self.client.admin_query_user(policy, user)
-
-        assert user_details == [{
-            'roles': ['sys-admin', 'read', 'read-write'],
-            'roles_size': 3,
-            'user': user
-        }]
->>>>>>> 3feb24d2
 
     def test_query_user_with_none_username(self):
 
@@ -122,11 +89,7 @@
         user = None
 
         with pytest.raises(Exception) as exception:
-<<<<<<< HEAD
             user_details = self.client.admin_query_user( user, policy )
-=======
-            user_details = self.client.admin_query_user(policy, user)
->>>>>>> 3feb24d2
 
         assert exception.value[0] == -2
         assert exception.value[1] == "Username should be a string"
@@ -137,11 +100,7 @@
         user = ""
 
         with pytest.raises(Exception) as exception:
-<<<<<<< HEAD
             status = self.client.admin_query_user( user, policy )
-=======
-            status = self.client.admin_query_user(policy, user)
->>>>>>> 3feb24d2
 
         assert exception.value[0] == 60
         assert exception.value[1] == "AEROSPIKE_INVALID_USER"
@@ -152,11 +111,7 @@
         user = "non-existent"
 
         with pytest.raises(Exception) as exception:
-<<<<<<< HEAD
             status = self.client.admin_query_user( user, policy )
-=======
-            status = self.client.admin_query_user(policy, user)
->>>>>>> 3feb24d2
 
         assert exception.value[0] == 60
         assert exception.value[1] == "AEROSPIKE_INVALID_USER"
@@ -171,11 +126,7 @@
         assert status == 0
         time.sleep(2)
 
-<<<<<<< HEAD
         user_details = self.client.admin_query_user( user )
-=======
-        user_details = self.client.admin_query_user(policy, user)
->>>>>>> 3feb24d2
 
         assert user_details == [
             {'roles': [],
@@ -189,11 +140,7 @@
         """
         policy = {'timeout': 1000}
         with pytest.raises(TypeError) as typeError:
-<<<<<<< HEAD
             self.client.admin_query_user( "foo", policy, "" )
-=======
-            self.client.admin_query_user(policy, "foo", "")
->>>>>>> 3feb24d2
 
         assert "admin_query_user() takes at most 2 arguments (3 given)" in typeError.value
 
@@ -203,11 +150,7 @@
         """
         policy = ""
         with pytest.raises(Exception) as exception:
-<<<<<<< HEAD
             self.client.admin_query_user( "foo", policy)
-=======
-            self.client.admin_query_user(policy, "foo")
->>>>>>> 3feb24d2
 
         assert exception.value[0] == -2L
         assert exception.value[1] == "policy must be a dict"