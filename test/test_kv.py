import unittest
import aerospike
from test_base_class import TestBaseClass

config = {
    "hosts": [("127.0.0.1",3000)]
}

# count records
count = 0
def count_records((key, meta, rec)):
    global count
    count += 1

def count_records_false((key, meta, rec)):
    global count
    count += 1
    return False

def digest_only(key):
    return (key[0], key[1], None, key[3])

class KVTestCase(unittest.TestCase, TestBaseClass):

    def setup_class(cls):
        KVTestCase.hostlist, KVTestCase.user, KVTestCase.password = TestBaseClass.get_hosts()

    def setUp(self):
        config = {
            "hosts": KVTestCase.hostlist
        }
        if KVTestCase.user == None and KVTestCase.password == None:
            self.client = aerospike.client(config).connect()
        else:
            self.client = aerospike.client(config).connect(KVTestCase.user,
                    KVTestCase.password)

    def tearDown(self):
        self.client.close()

    def test_1(self):
        '''
        Using a single key, 
        '''

        global count

        key = ("test","demo","1")

        # cleanup records
        def remove_record((key, meta, rec)):
            self.client.remove(key)
        self.client.scan("test","demo").foreach(remove_record)

        recIn = {
            "i": 1234,
            "s": "abcd",
            "b": bytearray("efgh","utf-8"),
            "l": [1357, "aceg", bytearray("aceg","utf-8"), [1,3,5,7], {"a": 1, "c": 3, "e": 5, "g": 7}],
            "m": {"i": 2468, "s": "bdfh", "l": [2468, "bdfh", bytearray("bdfh","utf-8")], "m": {"b": 2, "d": 4, "f": 6, "h": 8}},
        }

        # create the record
        rc = self.client.put(key, recIn)
        self.assertEqual(rc, 0, 'wrong return code')

        # ensure existence
        (key, meta) = self.client.exists(key)
        self.assertTrue(meta is not None)

        # count records
        count = 0
        self.client.scan("test","demo").foreach(count_records)
        assert count == 1
        self.assertEqual(count, 1, 'set should have 1 record')

        # read it
        (key, meta, recOut) = self.client.get(key)
        self.assertEqual(recIn, recOut, 'records do not match')

        # create the record
        rc = self.client.put(key, {"hello": "world"})
        self.assertEqual(rc, 0, 'wrong return code')

        # augmented record
        recIn["hello"] = "world"

        # read it
        (key, meta, recOut) = self.client.get(key)
        self.assertEqual(recIn, recOut, 'records do not match')

        # remove it
        rc = self.client.remove(key)
        self.assertEqual(rc, 0, 'wrong return code')

        # ensure not existent
        (key, meta) = self.client.exists(key)
        self.assertTrue(meta is None)

        # count records
        count = 0
        self.client.scan("test","demo").foreach(count_records)
        self.assertEqual(count, 0, 'set should be empty')

    def test_2(self):
        '''
        Using a single key, with digest only.
        '''

        global count

        key = ("test","demo","1")

        # cleanup records
        def each_record((key, meta, rec)):
            self.client.remove(key)
        self.client.scan("test","demo").foreach(each_record)

        recIn = {
            "i": 1234,
            "s": "abcd",
            "b": bytearray("efgh","utf-8"),
            "l": [1357, "aceg", bytearray("aceg","utf-8"), [1,3,5,7], {"a": 1, "c": 3, "e": 5, "g": 7}],
            "m": {"i": 2468, "s": "bdfh", "l": [2468, "bdfh",
                bytearray("bdfh","utf-8")], "m": {"b": 2, "d": 4, "f": 6, "h":
                    8}},
            'a': {u'aa': u'11'}, 
            'k': {u'kk': u'22'}
        }
        
        # create the record
        rc = self.client.put(key, recIn)
        self.assertEqual(rc, 0, 'wrong return code')

        # ensure existence
        (key, meta) = self.client.exists(key)
        self.assertTrue(meta is not None)

        # count records
        count = 0
        self.client.scan("test","demo").foreach(count_records)
        self.assertEqual(count, 1, 'set should have 1 record')

        # read it
        (key, meta, recOut) = self.client.get(digest_only(key))
        self.assertEqual(recIn, recOut, 'records do not match')

        # create the record
        rc = self.client.put(digest_only(key), {"hello": "world"})
        self.assertEqual(rc, 0, 'wrong return code')

        # augmented record
        recIn["hello"] = "world"

        # read it
        (key, meta, recOut) = self.client.get(digest_only(key))
        self.assertEqual(recIn, recOut, 'records do not match')

        # remove it
        rc = self.client.remove(digest_only(key))
        self.assertEqual(rc, 0, 'wrong return code')

        # ensure not existent
        (key, meta) = self.client.exists(digest_only(key))
        self.assertTrue(meta is None)

        # count records
        count = 0
        self.client.scan("test","demo").foreach(count_records)
        self.assertEqual(count, 0, 'set should be empty')

    def test_3(self):
        """
        Using multiple keys
        """
        from aerospike import predicates as p
        from time import sleep
        global count

        for i in xrange(2):
            key = ('test', 'demo', i)
            rec = {
                'name' : 'name%s' % (str(i)),
                'addr' : 'name%s' % (str(i)),
                'age'  : i,
                'no'   : i
            }
            self.client.put(key, rec)

<<<<<<< HEAD
        self.client.index_integer_create('test', 'unittest', 'age', 'age_index',
                {})
=======
        self.client.index_integer_create('test', 'unittest', 'age', 'age_index', {})
>>>>>>> 2fd42898

        query = self.client.query('test', 'demo')

        query.select("name", "age")
        count = 0
        query.where(p.between('age', 1, 3))

        query.foreach(count_records_false)

        self.assertEqual(count, 1, "foreach failed")

        for i in xrange(2):
            key = ('test', 'demo', i)
            self.client.remove(key)

        self.client.index_remove('test', 'age_index', {});

suite = unittest.TestLoader().loadTestsFromTestCase(KVTestCase)<|MERGE_RESOLUTION|>--- conflicted
+++ resolved
@@ -45,12 +45,12 @@
 
         global count
 
-        key = ("test","demo","1")
+        key = ("test","unittest","1")
 
         # cleanup records
         def remove_record((key, meta, rec)):
             self.client.remove(key)
-        self.client.scan("test","demo").foreach(remove_record)
+        self.client.scan("test","unittest").foreach(remove_record)
 
         recIn = {
             "i": 1234,
@@ -70,7 +70,7 @@
 
         # count records
         count = 0
-        self.client.scan("test","demo").foreach(count_records)
+        self.client.scan("test","unittest").foreach(count_records)
         assert count == 1
         self.assertEqual(count, 1, 'set should have 1 record')
 
@@ -99,7 +99,7 @@
 
         # count records
         count = 0
-        self.client.scan("test","demo").foreach(count_records)
+        self.client.scan("test","unittest").foreach(count_records)
         self.assertEqual(count, 0, 'set should be empty')
 
     def test_2(self):
@@ -109,12 +109,12 @@
 
         global count
 
-        key = ("test","demo","1")
+        key = ("test","unittest","1")
 
         # cleanup records
         def each_record((key, meta, rec)):
             self.client.remove(key)
-        self.client.scan("test","demo").foreach(each_record)
+        self.client.scan("test","unittest").foreach(each_record)
 
         recIn = {
             "i": 1234,
@@ -138,7 +138,7 @@
 
         # count records
         count = 0
-        self.client.scan("test","demo").foreach(count_records)
+        self.client.scan("test","unittest").foreach(count_records)
         self.assertEqual(count, 1, 'set should have 1 record')
 
         # read it
@@ -166,7 +166,7 @@
 
         # count records
         count = 0
-        self.client.scan("test","demo").foreach(count_records)
+        self.client.scan("test","unittest").foreach(count_records)
         self.assertEqual(count, 0, 'set should be empty')
 
     def test_3(self):
@@ -178,7 +178,7 @@
         global count
 
         for i in xrange(2):
-            key = ('test', 'demo', i)
+            key = ('test', 'unittest', i)
             rec = {
                 'name' : 'name%s' % (str(i)),
                 'addr' : 'name%s' % (str(i)),
@@ -187,14 +187,9 @@
             }
             self.client.put(key, rec)
 
-<<<<<<< HEAD
-        self.client.index_integer_create('test', 'unittest', 'age', 'age_index',
-                {})
-=======
         self.client.index_integer_create('test', 'unittest', 'age', 'age_index', {})
->>>>>>> 2fd42898
-
-        query = self.client.query('test', 'demo')
+
+        query = self.client.query('test', 'unittest')
 
         query.select("name", "age")
         count = 0
@@ -205,7 +200,7 @@
         self.assertEqual(count, 1, "foreach failed")
 
         for i in xrange(2):
-            key = ('test', 'demo', i)
+            key = ('test', 'unittest', i)
             self.client.remove(key)
 
         self.client.index_remove('test', 'age_index', {});
