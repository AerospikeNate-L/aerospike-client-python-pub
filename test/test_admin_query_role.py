# -*- coding: utf-8 -*-

import pytest
import sys
import time
from test_base_class import TestBaseClass

aerospike = pytest.importorskip("aerospike")
try:
    from aerospike.exception import *
except:
    print "Please install aerospike python client."
    sys.exit(1)

class TestQueryRole(TestBaseClass):

    pytestmark = pytest.mark.skipif(
        TestBaseClass().get_hosts()[1] == None,
        reason="No user specified, may be not secured cluster.")

    def setup_method(self, method):

        """
        Setup method
        """
        hostlist, user, password = TestBaseClass().get_hosts()
        config = {
                "hosts": hostlist
                }
        self.client = aerospike.client(config).connect( user, password )
        try:
            self.client.admin_drop_role("usr-sys-admin")
        except:
            pass
        usr_sys_admin_privs =  [
            {"code": aerospike.PRIV_USER_ADMIN},
            {"code": aerospike.PRIV_SYS_ADMIN}]
<<<<<<< HEAD
        self.client.admin_create_role("usr-sys-admin", usr_sys_admin_privs)
        time.sleep(1)
=======
        try:
            self.client.admin_drop_role("usr-sys-admin-test")
        except:
            pass
        self.client.admin_create_role("usr-sys-admin-test", usr_sys_admin_privs)
>>>>>>> 5aea0ec8
        self.delete_users = []
        time.sleep(1)

    def teardown_method(self, method):

        """
        Teardown method
        """

        policy = {}

        self.client.admin_drop_role("usr-sys-admin-test")
        self.client.close()

    def test_admin_query_role_no_parameters(self):
        """
        Query role with no parameters
        """
        with pytest.raises(TypeError) as typeError:
            self.client.admin_query_role()

        assert "Required argument 'role' (pos 1) not found" in typeError.value

    def test_admin_query_role_positive(self):
        """
            Query role positive
        """
        roles = self.client.admin_query_role("usr-sys-admin-test")
        assert roles == [{'code': 0, 'ns': '', 'set': ''}, {'code': 1, 'ns': '', 'set': ''}]

    def test_admin_query_role_positive_with_policy(self):
        """
            Query role positive policy
        """
        roles = self.client.admin_query_role("usr-sys-admin-test", {'timeout': 1000})
        assert roles == [{'code': 0, 'ns': '', 'set': ''}, {'code': 1, 'ns': '', 'set': ''}]

    def test_admin_query_role_incorrect_role_name(self):
        """
            Incorrect role name
        """
        try:
            self.client.admin_query_role("usr-sys-admin-test-non-existent", {'timeout': 1000})

        except InvalidRole as exception:
            assert exception.code == 70
            assert exception.msg == "AEROSPIKE_INVALID_ROLE"

    def test_admin_query_role_incorrect_role_type(self):
        """
            Incorrect role type
        """
        try:
            self.client.admin_query_role(None, {'timeout': 1000})

        except ParamError as exception:
            assert exception.code == -2
            assert exception.msg == "Role name should be a string"<|MERGE_RESOLUTION|>--- conflicted
+++ resolved
@@ -35,16 +35,12 @@
         usr_sys_admin_privs =  [
             {"code": aerospike.PRIV_USER_ADMIN},
             {"code": aerospike.PRIV_SYS_ADMIN}]
-<<<<<<< HEAD
-        self.client.admin_create_role("usr-sys-admin", usr_sys_admin_privs)
-        time.sleep(1)
-=======
         try:
             self.client.admin_drop_role("usr-sys-admin-test")
         except:
             pass
         self.client.admin_create_role("usr-sys-admin-test", usr_sys_admin_privs)
->>>>>>> 5aea0ec8
+
         self.delete_users = []
         time.sleep(1)
 
