--- conflicted
+++ resolved
@@ -64,11 +64,7 @@
 
     def test_get_many_with_proper_parameters(self):
 
-<<<<<<< HEAD
-        records = TestGetMany.client.get_many(self.keys, {'timeout': 20})
-=======
         records = TestGetMany.client.get_many(self.keys, {'timeout': 30})
->>>>>>> 5aea0ec8
 
         assert type(records) == list
         assert len(records) == 5
