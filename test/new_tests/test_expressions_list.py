--- conflicted
+++ resolved
@@ -222,13 +222,10 @@
 
     @pytest.mark.parametrize("ctx_types, ctx_indexes, begin, end, return_type, check, expected", [
         (None, None, 4, 7, aerospike.LIST_RETURN_VALUE, [[4], [5], [6]], 3),
-<<<<<<< HEAD
         (None, None, 5, aerospike.CDTInfinite(), aerospike.LIST_RETURN_COUNT, [10, 10, 10], 4),
         (None, None, 4, 7, aerospike.LIST_RETURN_RANK, [[2], [2], [2]], 3),
-=======
         # (None, None, 5, aerospike.CDTInfinite(), aerospike.LIST_RETURN_COUNT, [10, 10, 10], 5), temporarily failing because of bool jump rank
         # (None, None, 4, 7, aerospike.LIST_RETURN_RANK, [[1], [1], [1]], 3), temporarily failing because of bool jump rank
->>>>>>> f805c839
         (None, None, "string_test3","string_test6", aerospike.LIST_RETURN_INDEX, [[2], [2], [2]], 3),
         (None, None, "bytes_test6".encode("utf8"), "bytes_test9".encode("utf8"), aerospike.LIST_RETURN_COUNT, [1, 1, 1], 3),
         (None, None, bytearray("bytearray_test3", "utf8"), bytearray("bytearray_test6", "utf8"), aerospike.LIST_RETURN_REVERSE_INDEX, [[6], [6], [6]], 3),
@@ -284,11 +281,7 @@
         (None, None, LIST_BIN_EXAMPLE, aerospike.LIST_RETURN_INDEX, [0, 1, 2, 3, 4, 5, 6, 7, 8, 9 ,10, 11], 1),
         (None, None, LIST_BIN_EXAMPLE, aerospike.LIST_RETURN_REVERSE_INDEX, [11, 10, 9, 8, 7, 6, 5, 4, 3, 2, 1, 0], 1),
         (None, None, LIST_BIN_EXAMPLE, aerospike.LIST_RETURN_COUNT, 12, 1),
-<<<<<<< HEAD
-        (None, None, [8], aerospike.LIST_RETURN_RANK, [2], 1),
-=======
         # (None, None, [8], aerospike.LIST_RETURN_RANK, [1], 1), temporarily failing because of bool jump rank
->>>>>>> f805c839
         ([list_index], [3], [26, 6], aerospike.LIST_RETURN_INDEX, [0, 3], 1),
     ])
     def test_list_get_by_value_list_pos(self, ctx_types, ctx_indexes, value, return_type, check, expected):
@@ -329,11 +322,7 @@
         ([list_index], [3], 26, 0, aerospike.LIST_RETURN_COUNT, 3, _NUM_RECORDS),
         ([list_index], [3], 7, 1, aerospike.LIST_RETURN_COUNT, 3, 2),
         ([list_index], [3], 7, 2, aerospike.LIST_RETURN_VALUE, [27, 28], 2),
-<<<<<<< HEAD
-        (None, None, "string_test8", 0,  aerospike.LIST_RETURN_COUNT, 9, 1),
-=======
         # (None, None, "string_test8", 0,  aerospike.LIST_RETURN_COUNT, 10, 1), temporarily failing because of bool jump rank
->>>>>>> f805c839
     ])
     def test_list_get_by_value_rel_rank_range_to_end_pos(self, ctx_types, ctx_indexes, value, rank, return_type, check, expected):
         """
