# -*- coding: utf-8 -*-

import pytest
import sys
import cPickle as pickle
from test_base_class import TestBaseClass
<<<<<<< HEAD

try:
    import aerospike
    from aerospike.exception import *
except:
    print "Please install aerospike python client."
    sys.exit(1)
        
=======

aerospike = pytest.importorskip("aerospike")

>>>>>>> 3feb24d2
def handler(level, func, myfile, line):
    assert 1 == 1


class TestLog(object):
    def test_set_log_level_correct(self):
        """
        Test log level with correct parameters
        """

        response = aerospike.set_log_level(aerospike.LOG_LEVEL_DEBUG)

        assert response == 0

    def test_set_log_handler_correct(self):
        """
        Test log handler with correct parameters
        """

        response = aerospike.set_log_level(aerospike.LOG_LEVEL_DEBUG)
        aerospike.set_log_handler(handler)
<<<<<<< HEAD

        hostlist, user, password = TestBaseClass.get_hosts()
        config = {
                "hosts": hostlist
                }
        if user == None and password == None:
            client = aerospike.client(config).connect()
        else:
            client = aerospike.client(config).connect(user, password)
=======
        hostlist, user, password = TestBaseClass.get_hosts()
        config = {'hosts': hostlist}
        if user == None and password == None:
           client = aerospike.client(config).connect()
        else:
           client = aerospike.client(config).connect(user, password)
>>>>>>> 3feb24d2

        assert response == 0
        client.close()

    def test_set_log_level_None(self):
        """
        Test log level with log level as None
        """
        try:
            response = aerospike.set_log_level(None)

        except ParamError as exception:
            assert exception.code == -2
            assert exception.msg == 'Invalid log level'

    def test_set_log_level_incorrect(self):
        """
        Test log level with log level incorrect
        """
        response = aerospike.set_log_level(9)

        assert response == 0

    def test_set_log_handler_extra_parameter(self):
        """
        Test log handler with extra parameter
        """

        aerospike.set_log_level(aerospike.LOG_LEVEL_DEBUG)

        def handler(level, func, myfile, line):
            print "Level is: %d" % level

        def extrahandler(level, func, myfile, line):
            print "Level is: %d" % level

        with pytest.raises(TypeError) as typeError:
            aerospike.set_log_handler(handler, extrahandler)

        assert "setLogHandler() takes at most 1 argument (2 given)" in typeError.value<|MERGE_RESOLUTION|>--- conflicted
+++ resolved
@@ -4,20 +4,14 @@
 import sys
 import cPickle as pickle
 from test_base_class import TestBaseClass
-<<<<<<< HEAD
 
+aerospike = pytest.importorskip("aerospike")
 try:
-    import aerospike
     from aerospike.exception import *
 except:
     print "Please install aerospike python client."
     sys.exit(1)
         
-=======
-
-aerospike = pytest.importorskip("aerospike")
-
->>>>>>> 3feb24d2
 def handler(level, func, myfile, line):
     assert 1 == 1
 
@@ -39,7 +33,6 @@
 
         response = aerospike.set_log_level(aerospike.LOG_LEVEL_DEBUG)
         aerospike.set_log_handler(handler)
-<<<<<<< HEAD
 
         hostlist, user, password = TestBaseClass.get_hosts()
         config = {
@@ -49,14 +42,6 @@
             client = aerospike.client(config).connect()
         else:
             client = aerospike.client(config).connect(user, password)
-=======
-        hostlist, user, password = TestBaseClass.get_hosts()
-        config = {'hosts': hostlist}
-        if user == None and password == None:
-           client = aerospike.client(config).connect()
-        else:
-           client = aerospike.client(config).connect(user, password)
->>>>>>> 3feb24d2
 
         assert response == 0
         client.close()
