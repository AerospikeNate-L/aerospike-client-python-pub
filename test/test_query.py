--- conflicted
+++ resolved
@@ -388,11 +388,7 @@
         """
         query = TestQuery.client.query('test', 'demo')
         query.select('name', 'test_age')
-<<<<<<< HEAD
         query.where(p.contains('numeric_list' , aerospike.INDEX_TYPE_LIST, 1))
-=======
-        query.where(p.contains('numeric_list' , aerospike.INDEX_TYPE_LIST, aerospike.INDEX_NUMERIC, 1))
->>>>>>> 9f4251d1
 
         records = []
         def callback((key,metadata,record)):
@@ -407,11 +403,7 @@
         """
         query = TestQuery.client.query('test', 'demo')
         query.select('name', 'test_age')
-<<<<<<< HEAD
         query.where(p.contains('string_list' , aerospike.INDEX_TYPE_LIST, "str3"))
-=======
-        query.where(p.contains('string_list' , aerospike.INDEX_TYPE_LIST, aerospike.INDEX_STRING, "str3"))
->>>>>>> 9f4251d1
 
         records = []
         def callback((key,metadata,record)):
@@ -426,11 +418,7 @@
         """
         query = TestQuery.client.query('test', 'demo')
         query.select('name', 'test_age')
-<<<<<<< HEAD
         query.where(p.range_contains('numeric_list' , aerospike.INDEX_TYPE_LIST, 1, 3))
-=======
-        query.where(p.range_contains('numeric_list' , aerospike.INDEX_TYPE_LIST, aerospike.INDEX_NUMERIC, 1, 3))
->>>>>>> 9f4251d1
 
         records = []
         def callback((key,metadata,record)):
@@ -445,11 +433,7 @@
         """
         query = TestQuery.client.query('test', 'demo')
         query.select('name', 'test_age')
-<<<<<<< HEAD
         query.where(p.contains('string_map' , aerospike.INDEX_TYPE_MAPKEYS, "a"))
-=======
-        query.where(p.contains('string_map' , aerospike.INDEX_TYPE_MAPKEYS, aerospike.INDEX_STRING, "a"))
->>>>>>> 9f4251d1
 
         records = []
         def callback((key,metadata,record)):
@@ -464,11 +448,7 @@
         """
         query = TestQuery.client.query('test', 'demo')
         query.select('name', 'test_age')
-<<<<<<< HEAD
         query.where(p.contains('string_map' , aerospike.INDEX_TYPE_MAPVALUES, "a1"))
-=======
-        query.where(p.contains('string_map' , aerospike.INDEX_TYPE_MAPVALUES, aerospike.INDEX_STRING, "a1"))
->>>>>>> 9f4251d1
 
         records = []
         def callback((key,metadata,record)):
@@ -483,11 +463,7 @@
         """
         query = TestQuery.client.query('test', 'demo')
         query.select('name', 'test_age')
-<<<<<<< HEAD
         query.where(p.contains('numeric_map', aerospike.INDEX_TYPE_MAPVALUES, 1))
-=======
-        query.where(p.contains('numeric_map', aerospike.INDEX_TYPE_MAPVALUES, aerospike.INDEX_NUMERIC, 1))
->>>>>>> 9f4251d1
 
         records = []
         def callback((key,metadata,record)):
@@ -502,11 +478,7 @@
         """
         query = TestQuery.client.query('test', 'demo')
         query.select('name', 'test_age')
-<<<<<<< HEAD
         query.where(p.range_contains('numeric_map' , aerospike.INDEX_TYPE_MAPVALUES, 1, 3))
-=======
-        query.where(p.range_contains('numeric_map' , aerospike.INDEX_TYPE_MAPVALUES, aerospike.INDEX_NUMERIC, 1, 3))
->>>>>>> 9f4251d1
 
         records = []
         def callback((key,metadata,record)):
