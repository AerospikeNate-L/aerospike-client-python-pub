--- conflicted
+++ resolved
@@ -6,16 +6,12 @@
 import time
 from test_base_class import TestBaseClass
 
-<<<<<<< HEAD
+aerospike = pytest.importorskip("aerospike")
 try:
-    import aerospike
     from aerospike.exception import *
 except:
     print "Please install aerospike python client."
     sys.exit(1)
-=======
-aerospike = pytest.importorskip("aerospike")
->>>>>>> 3feb24d2
 
 from aerospike import predicates as p
 
@@ -168,7 +164,7 @@
         """
             Invoke query() with incorrect ns and set
         """
-        with pytest.raises(Exception) as exception:
+        try:
             query = TestQuery.client.query(1, 'demo')
             query.select('name', 'test_age')
             query.where(p.equals('test_age', 1))
@@ -177,14 +173,15 @@
 
             query.foreach(callback)
 
-        assert exception.value[0] == -2L
-        assert exception.value[1] == 'Namespace should be a string'
+        except ParamError as exception:
+            assert exception.code == -2L
+            assert exception.msg == 'Namespace should be a string'
 
     def test_query_with_set_int(self):
         """
             Invoke query() with incorrect ns and set
         """
-        with pytest.raises(Exception) as exception:
+        try:
             query = TestQuery.client.query('test', 1)
             query.select('name', 'test_age')
             query.where(p.equals('test_age', 1))
@@ -193,8 +190,9 @@
 
             query.foreach(callback)
 
-        assert exception.value[0] == -2L
-        assert exception.value[1] == 'Set should be string, unicode or None'
+        except ParamError as exception:
+            assert exception.code == -2L
+            assert exception.msg == 'Set should be string, unicode or None'
 
     def test_query_with_incorrect_bin_name(self):
         """
@@ -727,13 +725,9 @@
 
             query.foreach(callback)
 
-<<<<<<< HEAD
         except ClusterError as exception:
             assert exception.code == 11L
             assert exception.msg == 'No connection to aerospike cluster'
-=======
-        assert exception.value[0] == 11L
-        assert exception.value[1] == 'No connection to aerospike cluster'
 
     def test_query_with_policy_on_none_set_index(self):
         """
@@ -767,5 +761,4 @@
             records.append(record)
 
         query.foreach(callback, policy)
-        assert len(records) == 0
->>>>>>> 3feb24d2
+        assert len(records) == 0