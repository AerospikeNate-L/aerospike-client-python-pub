--- conflicted
+++ resolved
@@ -22,19 +22,11 @@
         config = {
                 'hosts': hostlist
                 }
-<<<<<<< HEAD
         if user == None and password == None:
             TestQuery.client = aerospike.client(config).connect()
         else:
             TestQuery.client = aerospike.client(config).connect(user, password)
 
-        policy = {}
-        TestQuery.client.index_integer_create('test', 'demo', 'test_age', 'age_index', policy)
-        policy = {}
-        TestQuery.client.index_integer_create('test', 'demo', 'age1', 'age_index1', policy)
-        TestQuery.client.index_string_create('test', 'demo', 'addr', 'addr_index', policy)
-        time.sleep(4)
-=======
         TestQuery.client = aerospike.client(config).connect()
         TestQuery.client.index_integer_create('test', 'demo', 'test_age', 'age_index')
         TestQuery.client.index_string_create('test', 'demo', 'addr', 'addr_index')
@@ -45,7 +37,6 @@
         TestQuery.client.index_map_keys_create('test', 'demo', 'string_map', aerospike.INDEX_STRING, 'string_map_index')
         TestQuery.client.index_map_values_create('test', 'demo', 'numeric_map', aerospike.INDEX_NUMERIC, 'numeric_map_values_index')
         TestQuery.client.index_map_values_create('test', 'demo', 'string_map', aerospike.INDEX_STRING, 'string_map_values_index')
->>>>>>> 2fd42898
 
     def teardown_class(cls):
         policy = {}
