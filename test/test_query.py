
# -*- coding: utf-8 -*-

import pytest
import sys
import cPickle as pickle
import time
from test_base_class import TestBaseClass

try:
    import aerospike
except:
    print "Please install aerospike python client."
    sys.exit(1)

from aerospike import predicates as p

class TestQuery(object):

    def setup_class(cls):
        hostlist, user, password = TestBaseClass.get_hosts()
        config = {
                'hosts': hostlist
                }
<<<<<<< HEAD
        if user == None and password == None:
            TestQuery.client = aerospike.client(config).connect()
        else:
            TestQuery.client = aerospike.client(config).connect(user, password)

        policy = {}
        TestQuery.client.index_integer_create(policy, 'test', 'demo', 'test_age', 'age_index')
        policy = {}
        TestQuery.client.index_integer_create(policy, 'test', 'demo',
'age1', 'age_index1')
        time.sleep(4)
=======
        TestQuery.client = aerospike.client(config).connect()
        TestQuery.client.index_integer_create('test', 'demo', 'test_age', 'age_index')
        TestQuery.client.index_string_create('test', 'demo', 'addr', 'addr_index')
        TestQuery.client.index_integer_create('test', 'demo', 'age1', 'age_index1')
>>>>>>> b713b2f2

    def teardown_class(cls):
        policy = {}
        TestQuery.client.index_remove('test', 'age_index', policy);
        TestQuery.client.index_remove('test', 'age_index1', policy);
        TestQuery.client.index_remove('test', 'addr_index', policy);
        TestQuery.client.close()

    def setup_method(self, method):

        """
        Setup method.
        """
        for i in xrange(5):
            key = ('test', 'demo', i)
            rec = {
                    'name' : 'name%s' % (str(i)),
                    'addr' : 'name%s' % (str(i)),
                    'test_age'  : i,
                    'no'   : i
                    }
            TestQuery.client.put(key, rec)
        for i in xrange(5, 10):
            key = ('test', 'demo', i)
            rec = {
                    u'name' : 'name%s' % (str(i)),
                    u'addr' : u'name%s' % (str(i)),
                    u'test_age'  : i,
                    u'no'   : i
                    }
            TestQuery.client.put(key, rec)

    def teardown_method(self, method):
        """
        Teardown method.
        """
        for i in xrange(10):
            key = ('test', 'demo', i)
            TestQuery.client.remove(key)

    def test_query_with_no_parameters(self):
        """
            Invoke query() without any mandatory parameters.
        """
        with pytest.raises(Exception) as exception:
            query = TestQuery.client.query()
            query.select()
            query.where()

        assert exception.value[0] == -2
        assert exception.value[1] == 'query() expects atleast 1 parameter'

    def test_query_with_correct_parameters(self):
        """
            Invoke query() with correct arguments
        """
        query = TestQuery.client.query('test', 'demo')
        query.select('name', 'test_age')
        query.where(p.equals('test_age', 1))

        records = []
        def callback((key,metadata,record)):
            records.append(key)

        query.foreach(callback)
        assert records
        assert len(records) == 1

    def test_query_with_incorrect_ns_set(self):
        """
            Invoke query() with incorrect ns and set
        """
        with pytest.raises(Exception) as exception:
            query = TestQuery.client.query('test1', 'demo1')
            query.select('name', 'test_age')
            query.where(p.equals('test_age', 1))
            def callback((key,metadata,record)):
                assert metadata['gen'] != None

            query.foreach(callback)

        assert exception.value[0] == 4L
        assert exception.value[1] == 'AEROSPIKE_ERR_REQUEST_INVALID'

    def test_query_with_incorrect_bin_name(self):
        """
            Invoke query() with incorrect bin name
        """
        query = TestQuery.client.query('test', 'demo')
        query.select('name1', 'age1')
        query.where(p.equals('age1', 1))
        records = []
        def callback((key,metadata,record)):
            records.append(record)

        query.foreach(callback)
        assert len(records) == 0

    def test_query_without_callback_parameter(self):
        """
            Invoke query() with without callback
        """
        query = TestQuery.client.query('test', 'demo')
        query.select('name', 'test_age')
        query.where(p.equals('test_age', 1))
        def callback((key,metadata,record)):
            assert metadata['gen'] != None

        with pytest.raises(TypeError) as typeError:
            query.foreach()

        assert "Required argument 'callback' (pos 1) not found" in typeError.value

    def test_query_with_nonindexed_bin(self):
        """
            Invoke query() with non-indexed bin
        """
        with pytest.raises(Exception) as exception:
            query = TestQuery.client.query('test', 'demo')
            query.select('name', 'no')
            query.where(p.equals('no', 1))
            def callback((key,metadata,record)):
                assert metadata['gen'] != None

            query.foreach(callback)

        assert exception.value[0] == 201L
        assert exception.value[1] == 'AEROSPIKE_ERR_INDEX_NOT_FOUND'

    def test_query_with_where_incorrect(self):
        """
            Invoke query() with where is incorrect
        """
        query = TestQuery.client.query('test', 'demo')
        query.select('name', 'test_age')
        query.where(p.equals('test_age', 165))
        records = []
        def callback((key,metadata,record)):
            records.append(record)

        query.foreach(callback)
        assert len(records) == 0

    def test_query_with_where_none_value(self):
        """
            Invoke query() with where is null value
        """
        query = TestQuery.client.query('test', 'demo')
        query.select('name', 'test_age')
        with pytest.raises(Exception) as exception:
            query.where(p.equals('test_age', None))

        assert exception.value[0] == -2L
        assert exception.value[1] == 'predicate is invalid.'

    def test_query_with_policy(self):
        """
            Invoke query() with policy
        """
        policy = {
            'timeout': 1000
        }
        query = TestQuery.client.query('test', 'demo')
        query.select('name', 'test_age')
        query.where(p.equals('test_age', 1))
        records = []
        def callback((key,metadata,record)):
            records.append(record)

        query.foreach(callback, policy)
        assert len(records) == 1

    def test_query_with_extra_argument(self):
        """
            Invoke query() with extra argument
        """
        policy = {
            'timeout': 1000
        }
        query = TestQuery.client.query('test', 'demo')
        query.select('name', 'test_age')
        query.where(p.equals('test_age', 1))
        def callback((key,metadata,record)):
            assert metadata['gen'] != None

        with pytest.raises(TypeError) as typeError:
            query.foreach(callback, policy, "")

        assert "foreach() takes at most 2 arguments (3 given)" in typeError.value

    def test_query_with_incorrect_policy_value(self):
        """
            Invoke query() with incorrect policy
        """
        policy = {
            'timeout': ""
        }
        query = TestQuery.client.query('test', 'demo')
        query.select('name', 'test_age')
        query.where(p.equals('test_age', 1))
        def callback((key,metadata,record)):
            assert metadata['gen'] != None

        with pytest.raises(Exception) as exception:
            query.foreach(callback, policy)

        assert exception.value[0] == -2L
        assert exception.value[1] == 'timeout is invalid'

    def test_query_with_put_in_callback(self):
        """
            Invoke query() with put in callback
        """
        policy = {
            'timeout': 1000
        }
        query = TestQuery.client.query('test', 'demo')
        query.select('name', 'test_age')
        query.where(p.equals('test_age', 1))
        records = []
        def callback((key,metadata,record)):
            records.append(record)
            key = ('test', 'demo', 'put_in_callback')
            rec = {
                    'name' : 'name%s' % (str(8)),
                    'test_age'  : 8,
                    }
            TestQuery.client.put(key, rec)

        query.foreach(callback, policy)

        key = ('test', 'demo', 'put_in_callback')
        key1, meta, bins = TestQuery.client.get( key )

        key = ('test', 'demo', 'put_in_callback')
        TestQuery.client.remove(key)
        assert bins == { 'test_age': 8, 'name': 'name8'}

    def test_query_with_correct_parameters_between(self):
        """
            Invoke query() with correct arguments and using predicate between
        """
        query = TestQuery.client.query('test', 'demo')
        query.select('name', 'test_age')
        query.where(p.between('test_age', 1, 4))

        records = []
        def callback((key,metadata,record)):
            records.append(record)

        query.foreach(callback)
        assert len(records) == 4
    
    def test_query_with_where_is_null(self):

        query = TestQuery.client.query('test', 'demo')
        query.select('name', 'test_age')
        with pytest.raises(Exception) as exception:
            query.where("")

        assert exception.value[0] == -2
        assert exception.value[1] == "predicate is invalid."

    def test_query_with_callback_contains_error(self):
        """
            Invoke query() with callback function contains an error
        """
        query = TestQuery.client.query('test', 'demo')
        query.select('name', 'test_age')
        query.where(p.equals('test_age', 1))

        records = []
        def callback((key,metadata,record)):
            val += 1
            records.append(key)

        with pytest.raises(Exception) as exception:
            result = query.foreach(callback)
        assert exception.value[0] == -2L
        assert exception.value[1] == "Callback function contains an error"

    def test_query_with_callback_returning_false(self):
        """
            Invoke query() with callback function returns false
        """
        query = TestQuery.client.query('test', 'demo')
        query.select('name', 'test_age')
        query.where(p.between('test_age', 1, 5))

        records = []
        def callback((key,metadata,record)):
            if len(records) == 2:
                return False
            records.append(key)

        result = query.foreach(callback)
        assert len(records) == 2

    def test_query_with_results_method(self):
        """
            Invoke query() with correct arguments
        """
        query = TestQuery.client.query('test', 'demo')
        query.select('name', 'test_age')
        query.where(p.equals('test_age', 1))

        records = []
        records = query.results()
        assert len(records) == 1

    def test_query_with_unicode_binnames_in_select_and_where(self):
        """
            Invoke query() with unicode bin names in select
        """
        query = TestQuery.client.query('test', 'demo')
        query.select(u'name', u'test_age', 'addr')
        query.where(p.equals(u'test_age', 7))

        records = query.results()
        assert len(records) == 1
        assert records[0][2] == {'test_age': 7, 'name': u'name7', 'addr': u'name7'}

        query = TestQuery.client.query('test', 'demo')
        query.select(u'name', 'addr')
        query.where(p.equals(u'addr', u'name9'))

        records = query.results()
        assert records[0][2] == {'name': 'name9', 'addr': u'name9'}

    def test_query_with_select_bin_integer(self):

        """
            Invoke query() with select bin is of integer type.
        """
        query = TestQuery.client.query('test', 'demo')

        with pytest.raises(Exception) as exception:
            query.select(22, 'test_age')

        assert exception.value[0] == -2L
        assert exception.value[1] == 'Bin name should be of type string'

    def test_query_with_multiple_foreach_on_same_query_object(self):
        """
            Invoke query() with multple foreach() call on same query object
        """
        query = TestQuery.client.query('test', 'demo')
        query.select('name', 'test_age')
        query.where(p.equals('test_age', 1))

        records = []
        def callback((key,metadata,record)):
            records.append(key)

        query.foreach(callback)
        assert len(records) == 1

        records = []
        query.foreach(callback)
        assert len(records) == 1

    def test_query_with_multiple_results_call_on_same_query_object(self):
        """
            Invoke query() with multple results() call on same query object
        """
        query = TestQuery.client.query('test', 'demo')
        query.select(u'name', u'test_age', 'addr')
        query.where(p.equals(u'test_age', 7))

        records = query.results()
        assert len(records) == 1
        assert records[0][2] == {'test_age': 7, 'name': u'name7', 'addr': u'name7'}

        records = []
        records = query.results()
        assert len(records) == 1
        assert records[0][2] == {'test_age': 7, 'name': u'name7', 'addr': u'name7'}<|MERGE_RESOLUTION|>--- conflicted
+++ resolved
@@ -22,24 +22,17 @@
         config = {
                 'hosts': hostlist
                 }
-<<<<<<< HEAD
         if user == None and password == None:
             TestQuery.client = aerospike.client(config).connect()
         else:
             TestQuery.client = aerospike.client(config).connect(user, password)
 
         policy = {}
-        TestQuery.client.index_integer_create(policy, 'test', 'demo', 'test_age', 'age_index')
+        TestQuery.client.index_integer_create('test', 'demo', 'test_age', 'age_index', policy)
         policy = {}
-        TestQuery.client.index_integer_create(policy, 'test', 'demo',
-'age1', 'age_index1')
+        TestQuery.client.index_integer_create('test', 'demo', 'age1', 'age_index1', policy)
+        TestQuery.client.index_string_create('test', 'demo', 'addr', 'addr_index', policy)
         time.sleep(4)
-=======
-        TestQuery.client = aerospike.client(config).connect()
-        TestQuery.client.index_integer_create('test', 'demo', 'test_age', 'age_index')
-        TestQuery.client.index_string_create('test', 'demo', 'addr', 'addr_index')
-        TestQuery.client.index_integer_create('test', 'demo', 'age1', 'age_index1')
->>>>>>> b713b2f2
 
     def teardown_class(cls):
         policy = {}
