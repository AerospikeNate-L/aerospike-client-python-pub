--- conflicted
+++ resolved
@@ -29,17 +29,10 @@
                 }
         self.client = aerospike.client(config).connect( user, password )
         try:
-<<<<<<< HEAD
-            self.client_admin_drop_role("usr-sys-admin")
-        except:
-            pass
-        self.client.admin_create_role("usr-sys-admin", [{"code":
-=======
             self.client.admin_drop_role("usr-sys-admin-test")
         except:
             pass
         self.client.admin_create_role("usr-sys-admin-test", [{"code":
->>>>>>> 5aea0ec8
             aerospike.PRIV_USER_ADMIN}, {"code": aerospike.PRIV_SYS_ADMIN}])
         self.delete_users = []
 
@@ -71,11 +64,7 @@
 
         assert status == 0
         time.sleep(1)
-<<<<<<< HEAD
-        roles = self.client.admin_query_role("usr-sys-admin")
-=======
         roles = self.client.admin_query_role("usr-sys-admin-test")
->>>>>>> 5aea0ec8
         assert roles == [{'code': 0, 'ns': '', 'set': ''},
 {'code': 1, 'ns': '', 'set': ''}, {'code': 10, 'ns': '', 'set': ''}]
 
@@ -97,11 +86,7 @@
 
         assert status == 0
         time.sleep(1)
-<<<<<<< HEAD
-        roles = self.client.admin_query_role("usr-sys-admin")
-=======
         roles = self.client.admin_query_role("usr-sys-admin-test")
->>>>>>> 5aea0ec8
         assert roles == [{'code': 0, 'ns': '', 'set': ''},
 {'code': 1, 'ns': '', 'set': ''}, {'code': 10, 'ns': '', 'set': ''}]
 
