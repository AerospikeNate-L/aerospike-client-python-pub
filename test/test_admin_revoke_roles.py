--- conflicted
+++ resolved
@@ -5,17 +5,12 @@
 import time
 from test_base_class import TestBaseClass
 
-<<<<<<< HEAD
+aerospike = pytest.importorskip("aerospike")
 try:
-    import aerospike
     from aerospike.exception import *
 except:
     print "Please install aerospike python client."
     sys.exit(1)
-=======
-aerospike = pytest.importorskip("aerospike")
-
->>>>>>> 3feb24d2
 
 class TestRevokeRoles(TestBaseClass):
 
@@ -102,105 +97,81 @@
         user = "example"
         roles = ['sys-admin']
 
-<<<<<<< HEAD
-        try:
-            status = self.client.admin_revoke_roles( policy, user, roles, len(roles) )
-=======
+        try:
+            status = self.client.admin_revoke_roles( policy, user, roles, len(roles) )
+
+        except ParamError as exception:
+            assert exception.code == -2
+            assert exception.msg == "timeout is invalid"
+
+    def test_revoke_roles_with_proper_timeout_policy_value(self):
+
+        policy = {'timeout': 5}
+        user = "example"
+        roles = ["read-write", "sys-admin"]
+
+        status = self.client.admin_revoke_roles(policy, user, roles, len(roles))
+
+        time.sleep(2)
+
+        assert status == 0
+
+        user_details = self.client.admin_query_user({}, user)
+
+        assert user_details == [
+            {'roles': ['read'],
+             'roles_size': 1,
+             'user': 'example'}
+        ]
+
+    def test_revoke_roles_with_none_username(self):
+
+        policy = {'timeout': 0}
+        user = None
+        roles = ["sys-admin"]
+
+        try:
+            status = self.client.admin_revoke_roles( policy, user, roles, len(roles) )
+
+        except ParamError as exception:
+            assert exception.code == -2
+            assert exception.msg == "Username should be a string"
+
+    def test_revoke_roles_with_empty_username(self):
+
+        policy = {}
+        user = ""
+        roles = ["read-write"]
+
+        try:
+            status = self.client.admin_revoke_roles( policy, user, roles, len(roles) )
+
+        except InvalidUser as exception:
+            assert exception.code == 60
+            assert exception.msg == "AEROSPIKE_INVALID_USER"
+
+    def test_revoke_roles_with_empty_roles_list(self):
+
+        policy = {}
+        user = "example"
+        roles = []
+
+        try:
+            status = self.client.admin_revoke_roles( policy, user, roles, len(roles) )
+
+        except InvalidRole as exception:
+            assert exception.code == 70
+            assert exception.msg == "AEROSPIKE_INVALID_ROLE"
+
+    def test_revoke_roles_with_invalid_role(self):
+
+        policy = {}
+        user = "example"
+        roles = ["viewer"]
+
         with pytest.raises(Exception) as exception:
             status = self.client.admin_revoke_roles(policy, user, roles,
                                                     len(roles))
->>>>>>> 3feb24d2
-
-        except ParamError as exception:
-            assert exception.code == -2
-            assert exception.msg == "timeout is invalid"
-
-    def test_revoke_roles_with_proper_timeout_policy_value(self):
-
-        policy = {'timeout': 5}
-        user = "example"
-        roles = ["read-write", "sys-admin"]
-
-        status = self.client.admin_revoke_roles(policy, user, roles, len(roles))
-
-        time.sleep(2)
-
-        assert status == 0
-
-        user_details = self.client.admin_query_user({}, user)
-
-        assert user_details == [
-            {'roles': ['read'],
-             'roles_size': 1,
-             'user': 'example'}
-        ]
-
-    def test_revoke_roles_with_none_username(self):
-
-        policy = {'timeout': 0}
-        user = None
-        roles = ["sys-admin"]
-
-<<<<<<< HEAD
-        try:
-            status = self.client.admin_revoke_roles( policy, user, roles, len(roles) )
-=======
-        with pytest.raises(Exception) as exception:
-            status = self.client.admin_revoke_roles(policy, user, roles,
-                                                    len(roles))
->>>>>>> 3feb24d2
-
-        except ParamError as exception:
-            assert exception.code == -2
-            assert exception.msg == "Username should be a string"
-
-    def test_revoke_roles_with_empty_username(self):
-
-        policy = {}
-        user = ""
-        roles = ["read-write"]
-
-<<<<<<< HEAD
-        try:
-            status = self.client.admin_revoke_roles( policy, user, roles, len(roles) )
-=======
-        with pytest.raises(Exception) as exception:
-            status = self.client.admin_revoke_roles(policy, user, roles,
-                                                    len(roles))
->>>>>>> 3feb24d2
-
-        except InvalidUser as exception:
-            assert exception.code == 60
-            assert exception.msg == "AEROSPIKE_INVALID_USER"
-
-    def test_revoke_roles_with_empty_roles_list(self):
-
-        policy = {}
-        user = "example"
-        roles = []
-
-<<<<<<< HEAD
-        try:
-            status = self.client.admin_revoke_roles( policy, user, roles, len(roles) )
-=======
-        with pytest.raises(Exception) as exception:
-            status = self.client.admin_revoke_roles(policy, user, roles,
-                                                    len(roles))
->>>>>>> 3feb24d2
-
-        except InvalidRole as exception:
-            assert exception.code == 70
-            assert exception.msg == "AEROSPIKE_INVALID_ROLE"
-
-    def test_revoke_roles_with_invalid_role(self):
-
-        policy = {}
-        user = "example"
-        roles = ["viewer"]
-
-        with pytest.raises(Exception) as exception:
-            status = self.client.admin_revoke_roles(policy, user, roles,
-                                                    len(roles))
 
         assert exception.value[0] == 70
         assert exception.value[1] == "AEROSPIKE_INVALID_ROLE"
@@ -223,14 +194,8 @@
         user = "non-existent"
         roles = ["read-write"]
 
-<<<<<<< HEAD
-        try:
-            status = self.client.admin_revoke_roles( policy, user, roles, len(roles) )
-=======
-        with pytest.raises(Exception) as exception:
-            status = self.client.admin_revoke_roles(policy, user, roles,
-                                                    len(roles))
->>>>>>> 3feb24d2
+        try:
+            status = self.client.admin_revoke_roles( policy, user, roles, len(roles) )
 
         except InvalidUser as exception:
             assert exception.code == 60
