# -*- coding: utf-8 -*-
import pytest
import time
import sys
import cPickle as pickle
from test_base_class import TestBaseClass

aerospike = pytest.importorskip("aerospike")
try:
    from aerospike.exception import *
except:
    print "Please install aerospike python client."
    sys.exit(1)

class TestOperate(object):
    def setup_class(cls):
        """
        Setup method.
        """
        hostlist, user, password = TestBaseClass.get_hosts()
        config = {'hosts': hostlist}
        if user == None and password == None:
            TestOperate.client = aerospike.client(config).connect()
        else:
            TestOperate.client = aerospike.client(config).connect(user,
                                                                  password)
        config_no_typechecks = {'hosts': hostlist, 'strict_types': False}
        if user == None and password == None:
            TestOperate.client_no_typechecks = aerospike.client(config_no_typechecks).connect()
        else:
            TestOperate.client_no_typechecks = aerospike.client(config_no_typechecks).connect(user, password)

        TestOperate.skip_old_server = True
        TestOperate.skip_latest_server = True
        versioninfo = TestOperate.client.info('version')
        for keys in versioninfo:
            for value in versioninfo[keys]:
                if value != None:
                    versionlist = value[value.find("build") + 6:value.find("\n")].split(".")
                    if int(versionlist[0]) >= 3 and int(versionlist[1]) >= 6:
                        TestOperate.skip_old_server = False
                    if int(versionlist[0]) >= 3 and int(versionlist[1]) >= 7:
                        TestOperate.skip_latest_server = False

    def teardown_class(cls):
        TestOperate.client.close()
        TestOperate.client_no_typechecks.close()

    def setup_method(self, method):
        TestOperate.keys = []

        for i in xrange(5):
            key = ('test', 'demo', i)
            rec = {'name': 'name%s' % (str(i)), 'age': i}
            TestOperate.client.put(key, rec)
        key = ('test', 'demo', 6)
        rec = {"age": 6.3}
        TestOperate.client.put(key, rec)

        key = ('test', 'demo', 'bytearray_key')
        rec = {"bytearray_bin": bytearray("asd;as[d'as;d", "utf-8")}
        TestOperate.client.put(key, rec)

        TestOperate.keys.append(key)

        key = ('test', 'demo', 'existing_key')
        rec = {"dict": {"a": 1}, "bytearray": bytearray("abc"), "float": 3.4,
                "list": ['a']}
        TestOperate.client.put(key, rec)

        TestOperate.keys.append(key)

    def teardown_method(self, method):
        """
        Teardoen method.
        """
        for i in xrange(5):
            key = ('test', 'demo', i)
            try:
                TestOperate.client.remove(key)
            except RecordNotFound as exception:
                pass
        for key in TestOperate.keys:
            try:
                TestOperate.client.remove(key)
            except RecordNotFound as exception:
                pass

    def test_operate_with_no_parameters_negative(self):
        """
        Invoke opearte() without any mandatory parameters.
        """
        with pytest.raises(TypeError) as typeError:
            TestOperate.client.operate()
        assert "Required argument 'key' (pos 1) not found" in typeError.value

    def test_operate_with_correct_paramters_positive(self):
        """
        Invoke operate() with correct parameters
        """
        key = ('test', 'demo', 1)
        list = [
            {"op": aerospike.OPERATOR_PREPEND,
             "bin": "name",
             "val": u"ram"},
            {"op": aerospike.OPERATOR_INCR,
             "bin": "age",
             "val": 3}, {"op": aerospike.OPERATOR_READ,
                         "bin": "name"}
        ]

        key, meta, bins = TestOperate.client.operate(key, list)

        assert bins == {'name': 'ramname1'}

    def test_operate_with_increment_positive_float_value(self):
        """
        Invoke operate() with correct parameters
        """
        if TestOperate.skip_old_server == True:
            pytest.skip("Server does not support increment on float type")
        key = ('test', 'demo', 6)
        list = [
            {"op": aerospike.OPERATOR_INCR,
             "bin": "age",
             "val": 3.5}, 
            {"op": aerospike.OPERATOR_READ,
             "bin": "age"}
        ]

        key, meta, bins = TestOperate.client.operate(key, list)

        assert bins == {'age': 9.8}

    def test_operate_with_correct_policy_positive(self):
        """
        Invoke operate() with correct policy
        """
        key = ('test', 'demo', 1)
        policy = {
            'timeout': 1000,
            'key': aerospike.POLICY_KEY_SEND,
            'commit_level': aerospike.POLICY_COMMIT_LEVEL_MASTER
        }

        list = [{"op": aerospike.OPERATOR_APPEND,
                 "bin": "name",
                 "val": "aa"},
                {"op": aerospike.OPERATOR_INCR,
                 "bin": "age",
                 "val": 3}, {"op": aerospike.OPERATOR_READ,
                             "bin": "name"}]

        key, meta, bins = TestOperate.client.operate(key, list, {}, policy)

        assert bins == {'name': 'name1aa'}
        assert key == ('test', 'demo', 1, bytearray(
            b'\xb7\xf4\xb88\x89\xe2\xdag\xdeh>\x1d\xf6\x91\x9a\x1e\xac\xc4F\xc8')
                      )

        TestOperate.client.remove(key)

    def test_operate_with_policy_key_digest(self):
        """
        Invoke operate() with correct policy
        """
        key = ('test', 'demo', None, bytearray("asd;as[d'as;djk;uyfl",
                                               "utf-8"))
        rec = {'name': 'name%s' % (str(1)), 'age': 1, }
        policy = {'timeout': 1000, 'key': aerospike.POLICY_KEY_DIGEST}
        TestOperate.client.put(key, rec)

        list = [{"op": aerospike.OPERATOR_APPEND,
                 "bin": "name",
                 "val": "aa"},
                {"op": aerospike.OPERATOR_INCR,
                 "bin": "age",
                 "val": 3}, {"op": aerospike.OPERATOR_READ,
                             "bin": "name"}]

        key, meta, bins = TestOperate.client.operate(key, list, {}, policy)

        assert bins == {'name': 'name1aa'}
        assert key == ('test', 'demo', None,
                       bytearray(b"asd;as[d\'as;djk;uyfl"))

    def test_operate_with_policy_gen_ignore(self):
        """
        Invoke operate() with gen ignore.
        """
        key = ('test', 'demo', 1)
        policy = {
            'timeout': 1000,
            'key': aerospike.POLICY_KEY_SEND,
            'gen': aerospike.POLICY_GEN_IGNORE,
            'commit_level': aerospike.POLICY_COMMIT_LEVEL_ALL
        }

        meta = {'gen': 10, 'ttl': 1200}

        list = [{"op": aerospike.OPERATOR_APPEND,
                 "bin": "name",
                 "val": "aa"},
                {"op": aerospike.OPERATOR_INCR,
                 "bin": "age",
                 "val": 3}, {"op": aerospike.OPERATOR_READ,
                             "bin": "name"}]

        key, meta, bins = TestOperate.client.operate(key, list, meta, policy)

        assert bins == {'name': 'name1aa'}
        assert key == ('test', 'demo', 1, bytearray(
            b'\xb7\xf4\xb88\x89\xe2\xdag\xdeh>\x1d\xf6\x91\x9a\x1e\xac\xc4F\xc8')
                      )

    def test_operate_with_policy_gen_EQ_positive(self):
        """
        Invoke operate() with gen EQ positive.
        """
        key = ('test', 'demo', 1)
        policy = {
            'timeout': 1000,
            'key': aerospike.POLICY_KEY_SEND,
            'gen': aerospike.POLICY_GEN_EQ
        }
        (key, meta) = TestOperate.client.exists(key)
        gen = meta['gen']
        meta = {'gen': gen, 'ttl': 1200}

        list = [{"op": aerospike.OPERATOR_APPEND,
                 "bin": "name",
                 "val": "aa"},
                {"op": aerospike.OPERATOR_INCR,
                 "bin": "age",
                 "val": 3}, {"op": aerospike.OPERATOR_READ,
                             "bin": "name"}]

        (key, meta, bins) = TestOperate.client.operate(key, list, meta, policy)

        assert bins == {'name': 'name1aa'}
        assert key == ('test', 'demo', 1, bytearray(
            b'\xb7\xf4\xb88\x89\xe2\xdag\xdeh>\x1d\xf6\x91\x9a\x1e\xac\xc4F\xc8')
                      )

    def test_operate_touch_operation_nobin_withvalue(self):
        """
        Invoke operate() with touch value. No bin specified. Value is specified
        """
        key = ('test', 'demo', 1)
        list = [
            {"op": aerospike.OPERATOR_TOUCH,
             "val": 4000}
        ]

        status = TestOperate.client.operate(key, list)

        (key, meta) = TestOperate.client.exists(key)

        assert meta['ttl'] != None

    def test_operate_touch_operation_withbin_withvalue(self):
        """
        Invoke operate() with touch operation. Bin and value both specified
        """
        key = ('test', 'demo', 1)
        list = [
            {"op": aerospike.OPERATOR_TOUCH,
             "bin": "age",
             "val": 4000}
        ]

        TestOperate.client.operate(key, list)

        (key, meta) = TestOperate.client.exists(key)

        assert meta['ttl'] != None

    def test_operate_touch_operation_withbin_novalue(self):
        """
        Invoke operate() with touch operation. Bin is specified but no value
        specified
        """
        key = ('test', 'demo', 1)
        list = [
            {"op": aerospike.OPERATOR_TOUCH,
             "bin": "age"}
        ]

        status = TestOperate.client.operate(key, list)

        (key, meta) = TestOperate.client.exists(key)

        assert meta['ttl'] != None

    def test_operate_touch_operation_nobin_novalue(self):
        """
        Invoke operate() with touch operation. Bin and value not specified
        """
        key = ('test', 'demo', 1)
        list = [
            {"op": aerospike.OPERATOR_TOUCH}
        ]

        status = TestOperate.client.operate(key, list)

        (key, meta) = TestOperate.client.exists(key)

        assert meta['ttl'] != None

    def test_operate_with_policy_gen_EQ_not_equal(self):
        """
        Invoke operate() with gen not equal.
        """
        key = ('test', 'demo', 1)
        policy = {
            'timeout': 1000,
            'key': aerospike.POLICY_KEY_SEND,
            'gen': aerospike.POLICY_GEN_EQ
        }

        (key, meta) = TestOperate.client.exists(key)
        gen = meta['gen']
        meta = {
            'gen': gen + 5,
            'ttl': 1200
        }
        list = [
                {
                    "op" : aerospike.OPERATOR_APPEND,
                    "bin" : "name",
                    "val" : "aa"
                    },
                {
                    "op" : aerospike.OPERATOR_INCR,
                    "bin" : "age",
                    "val" : 3
                    },
                {
                    "op" : aerospike.OPERATOR_READ,
                    "bin" : "name"
                    }
                ]
        try:
            key, meta, bins = TestOperate.client.operate(key, list, meta, policy)

        except RecordGenerationError as exception:
            assert exception.code == 3L
       
        (key , meta, bins) = TestOperate.client.get(key)
        assert bins == { "age": 1, 'name': 'name1'}
        assert key == ('test', 'demo', None,
                bytearray(b'\xb7\xf4\xb88\x89\xe2\xdag\xdeh>\x1d\xf6\x91\x9a\x1e\xac\xc4F\xc8'))
        
    def test_operate_with_policy_gen_GT_lesser(self):
        """
        Invoke operate() with gen GT lesser.
        """
        key = ('test', 'demo', 1)
        policy = {
            'timeout': 1000,
            'key': aerospike.POLICY_KEY_SEND,
            'gen': aerospike.POLICY_GEN_GT
        }
        (key, meta) = TestOperate.client.exists(key)
        gen = meta['gen']
        meta = {'gen': gen, 'ttl': 1200}

        list = [{"op": aerospike.OPERATOR_APPEND,
                 "bin": "name",
                 "val": "aa"},
                {"op": aerospike.OPERATOR_INCR,
                 "bin": "age",
                 "val": 3}, {"op": aerospike.OPERATOR_READ,
                             "bin": "name"}]

        try:
            (key, meta, bins) = TestOperate.client.operate(key, list, meta, policy)

        except RecordGenerationError as exception:
            assert exception.code == 3L
        
        (key , meta, bins) = TestOperate.client.get(key)
        assert bins == { 'age' : 1, 'name': 'name1'}
        assert key == ('test', 'demo', None,
                bytearray(b'\xb7\xf4\xb88\x89\xe2\xdag\xdeh>\x1d\xf6\x91\x9a\x1e\xac\xc4F\xc8'))

    def test_operate_with_policy_gen_GT_positive(self):
        """
        Invoke operate() with gen GT positive.
        """
        key = ('test', 'demo', 1)
        policy = {
            'timeout': 1000,
            'key': aerospike.POLICY_KEY_SEND,
            'gen': aerospike.POLICY_GEN_GT
        }
        (key, meta) = TestOperate.client.exists(key)
        gen = meta['gen']
        meta = {'gen': gen + 5, 'ttl': 1200}

        list = [{"op": aerospike.OPERATOR_APPEND,
                 "bin": "name",
                 "val": "aa"},
                {"op": aerospike.OPERATOR_INCR,
                 "bin": "age",
                 "val": 3}, {"op": aerospike.OPERATOR_READ,
                             "bin": "name"}]

        (key, meta, bins) = TestOperate.client.operate(key, list, meta, policy)

        assert bins == {'name': 'name1aa'}
        assert key == ('test', 'demo', 1, bytearray(
            b'\xb7\xf4\xb88\x89\xe2\xdag\xdeh>\x1d\xf6\x91\x9a\x1e\xac\xc4F\xc8')
                      )

    def test_opearte_with_incorrect_policy_negative(self):
        """
        Invoke operate() with incorrect policy
        """
        key = ('test', 'demo', 1)
        policy = {'timeout': 0.5}
        list = [
            {"op": aerospike.OPERATOR_PREPEND,
             "bin": "name",
             "val": "ram"},
            {"op": aerospike.OPERATOR_INCR,
             "bin": "age",
             "val": 3}, {"op": aerospike.OPERATOR_READ,
                         "bin": "name"}
        ]

        try:
            (bins) = TestOperate.client.operate(key, list, {}, policy)

        except ParamError as exception:
            assert exception.code == -2
            assert exception.msg == "timeout is invalid"

    def test_opearte_on_same_bin_negative(self):
        """
        Invoke operate() on same bin
        """
        key = ('test', 'demo', 1)
        policy = {'timeout': 5000}
        list = [
            {"op": aerospike.OPERATOR_PREPEND,
             "bin": "name",
             "val": "ram"},
            {"op": aerospike.OPERATOR_APPEND,
             "bin": "name",
             "val": "aa"},
            {"op": aerospike.OPERATOR_INCR,
             "bin": "age",
             "val": 3}, {"op": aerospike.OPERATOR_READ,
                         "bin": "name"}
        ]

        try:
            (bins) = TestOperate.client.operate(key, list, {}, policy)

        except InvalidRequest as exception:
            assert exception.code == 4L

    def test_operate_with_nonexistent_key_positive(self):
        """
        Invoke operate() with non-existent key
        """
        key1 = ('test', 'demo', "key11")
        list = [
            {"op": aerospike.OPERATOR_PREPEND,
             "bin": "loc",
             "val": "mumbai"}, {"op": aerospike.OPERATOR_READ,
                                "bin": "loc"}
        ]
        key, meta, bins = TestOperate.client.operate(key1, list)

        assert bins == {'loc': 'mumbai'}
        TestOperate.client.remove(key1)

    def test_operate_with_nonexistent_bin_positive(self):
        """
        Invoke operate() with non-existent bin
        """
        key = ('test', 'demo', 1)
        list = [
            {"op": aerospike.OPERATOR_APPEND,
             "bin": "addr",
             "val": "pune"}, {"op": aerospike.OPERATOR_READ,
                              "bin": "addr"}
        ]
        key, meta, bins = TestOperate.client.operate(key, list)

        assert bins == {'addr': 'pune'}

    def test_operate_empty_string_key_negative(self):
        """
        Invoke operate() with empty string key
        """
        key = ('test', 'demo', 1)
        policy = {'timeout': 0.5}
        list = [
                {
                    "op" : aerospike.OPERATOR_PREPEND,
                    "bin" : "name",
                    "val" : "ram"
                    }
                ]
        try:
            TestOperate.client.operate("", list)

        except ParamError as exception:
            assert exception.code == -2
            assert exception.msg == "key is invalid"

    def test_operate_with_extra_parameter_negative(self):
        """
        Invoke operate() with extra parameter.
        """
        key = ('test', 'demo', 1)
        policy = {'timeout': 1000}
        list = [
            {"op": aerospike.OPERATOR_PREPEND,
             "bin": "name",
             "val": "ram"}
        ]
        with pytest.raises(TypeError) as typeError:
            TestOperate.client.operate(key, list, {}, policy, "")

        assert "operate() takes at most 4 arguments (5 given)" in typeError.value

    def test_operate_policy_is_string_negative(self):
        """
        Invoke operate() with policy is string
        """
        key = ('test', 'demo', 1)
        list = [
                {
                    "op" : aerospike.OPERATOR_PREPEND,
                    "bin" : "name",
                    "val" : "ram"
                    }
                ]
        try:
            TestOperate.client.operate(key, list, {}, "")

        except ParamError as exception:
            assert exception.code == -2
            assert exception.msg == "policy must be a dict"

    def test_operate_key_is_none_negative(self):
        """
        Invoke operate() with key is none
        """
        list = [
                {
                    "op" : aerospike.OPERATOR_PREPEND,
                    "bin" : "name",
                    "val" : "ram"
                    }
                ]
        try:
            TestOperate.client.operate(None, list)

        except ParamError as exception:
            assert exception.code == -2
            assert exception.msg == "key is invalid"

    def test_operate_append_withot_value_parameter_negative(self):
        """
        Invoke operate() with append operation and append val is not given
        """
        key = ('test', 'demo', 1)
        policy = {'timeout': 1000}

        list = [{"op": aerospike.OPERATOR_APPEND,
                 "bin": "name"},
                {"op": aerospike.OPERATOR_INCR,
                 "bin": "age",
                 "val": 3}]

        try:
            TestOperate.client.operate(key, list, {}, policy)

        except ParamError as exception:
            assert exception.code == -2
            assert exception.msg == "Value should be given"

    def test_operate_with_extra_parameter_negative(self):
        """
        Invoke operate() with more than 3 parameters given
        """
        key = ('test', 'demo', 1)
        policy = {'timeout': 1000}

        list = [{
            "op": aerospike.OPERATOR_APPEND,
            "bin": "name",
            "val": 3,
            "aa": 89
        }, ]

        try:
            TestOperate.client.operate(key, list, {}, policy)

        except ParamError as exception:
            assert exception.code == -2
            assert exception.msg == "operation can contain only op, bin and val keys"

    def test_operate_append_value_integer_negative(self):
        """
        Invoke operate() with append value is of type integer
        """
        key = ('test', 'demo', 1)
        list = [{"op": aerospike.OPERATOR_APPEND,
                 "bin": "name",
                 "val": 12},
                {"op": aerospike.OPERATOR_INCR,
                 "bin": "age",
                 "val": 3}, {"op": aerospike.OPERATOR_READ,
                             "bin": "name"}]

        try:
            TestOperate.client.operate(key, list)
        except ParamError as exception:
            assert exception.code == -2
            assert exception.msg == "Cannot concatenate 'str' and 'non-str' objects"

    def test_operate_increment_nonexistent_key(self):
        """
        Invoke operate() with increment with nonexistent_key
        """
        key = ('test', 'demo', "non_existentkey")
        list = [{"op": aerospike.OPERATOR_INCR, "bin": "age", "val": 5}]

        TestOperate.client.operate(key, list)

        (key, meta, bins) = TestOperate.client.get(key)

        assert bins == {"age": 5}

        TestOperate.client.remove(key)

    def test_operate_increment_nonexistent_bin(self):
        """
        Invoke operate() with increment with nonexistent_bin
        """
        key = ('test', 'demo', 1)
        list = [{"op": aerospike.OPERATOR_INCR, "bin": "my_age", "val": 5}]

        TestOperate.client.operate(key, list)

        (key, meta, bins) = TestOperate.client.get(key)

        assert bins == {"my_age": 5, "age": 1, "name": "name1"}

    def test_operate_with_write_positive_float_value(self):
        """
        Invoke operate() with write operation float value
        """
        if TestOperate.skip_old_server == True:
            pytest.skip("Server does not support operation")
        key = ('test', 'demo', 1)
        list = [{
            "op": aerospike.OPERATOR_WRITE,
            "bin": "write_bin",
            "val": {"no": 89.8}
        }, {"op": aerospike.OPERATOR_READ,
            "bin": "write_bin"}]

        key, meta, bins = TestOperate.client.operate(key, list)

        assert bins == {'write_bin': {u'no': 89.8}}

    def test_operate_with_write_positive(self):
        """
        Invoke operate() with write operation
        """
        key = ('test', 'demo', 1)
        list = [{
            "op": aerospike.OPERATOR_WRITE,
            "bin": "write_bin",
            "val": {"no": 89}
        }, {"op": aerospike.OPERATOR_READ,
            "bin": "write_bin"}]

        key, meta, bins = TestOperate.client.operate(key, list)

        assert bins == {'write_bin': {u'no': 89}}

    def test_operate_with_write_tuple_positive(self):
        """
        Invoke operate() with write operation
        """
        key = ('test', 'demo', 1)
        list = [{
            "op": aerospike.OPERATOR_WRITE,
            "bin": "write_bin",
            "val": tuple('abc')
        }, {"op": aerospike.OPERATOR_READ,
            "bin": "write_bin"}]

        key, meta, bins = TestOperate.client.operate(key, list)

        assert bins == {'write_bin': ('a', 'b', 'c')}

    def test_operate_with_correct_paramters_positive_without_connection(self):
        """
        Invoke operate() with correct parameters without connection
        """
        key = ('test', 'demo', 1)
        config = {'hosts': [('127.0.0.1', 3000)]}
        client1 = aerospike.client(config)
        list = [
            {"op": aerospike.OPERATOR_PREPEND,
             "bin": "name",
             "val": u"ram"},
            {"op": aerospike.OPERATOR_INCR,
             "bin": "age",
             "val": 3}, {"op": aerospike.OPERATOR_READ,
                         "bin": "name"}
        ]

        try:
            key, meta, bins = client1.operate(key, list)

        except ClusterError as exception:
            assert exception.code == 11L
            assert exception.msg == 'No connection to aerospike cluster'

    def test_operate_with_incr_value_string(self):
        """
        Invoke operate() with incr value negative
        """
        try:
            key = ('test', 'demo', 1)
            policy = {
                'timeout': 1000,
                'key': aerospike.POLICY_KEY_SEND,
                'commit_level': aerospike.POLICY_COMMIT_LEVEL_MASTER
            }

            list = [ {"op": aerospike.OPERATOR_INCR,
                     "bin": "age",
                     "val": "3"}, {"op": aerospike.OPERATOR_READ,
                                 "bin": "age"}]

            key, meta, bins = TestOperate.client.operate(key, list, {}, policy)

        except ParamError as exception:
            assert exception.code == -2
            assert exception.msg == "Unsupported operand type(s) for +: only 'int' allowed"

        TestOperate.client.remove(key)

    def test_operate_with_bin_bytearray_positive(self):
        """
        Invoke operate() with correct parameters
        """
        key = ('test', 'demo', 1)
        list = [
            {"op": aerospike.OPERATOR_PREPEND,
             "bin": bytearray("asd[;asjk", "utf-8"),
             "val": u"ram"},
            {"op": aerospike.OPERATOR_READ,
                "bin": bytearray("asd[;asjk", "utf-8")}
        ]

        key, meta, bins = TestOperate.client.operate(key, list)

        assert bins == {'asd[;asjk': 'ram'}

    def test_operate_with_operatorappend_valbytearray(self):
        """
        Invoke operate() with operator as append and value is a bytearray
        """
        key = ('test', 'demo', 'bytearray_key')
        list = [
            {"op": aerospike.OPERATOR_APPEND,
             "bin": "bytearray_bin",
             "val": bytearray("abc")},
            {"op": aerospike.OPERATOR_READ,
             "bin": "bytearray_bin"}
        ]

        key, meta, bins = TestOperate.client.operate(key, list)

        assert bins == {'bytearray_bin': "asd;as[d'as;dabc"}

    def test_operate_with_operatorappend_valbytearray_newrecord(self):
        """
        Invoke operate() with operator as append and value is a bytearray and a
        new record(does not exist)
        """
        key = ('test', 'demo', 'bytearray_new')
        list = [
            {"op": aerospike.OPERATOR_APPEND,
             "bin": "bytearray_bin",
             "val": bytearray("asd;as[d'as;d", "utf-8")},
            {"op": aerospike.OPERATOR_READ,
             "bin": "bytearray_bin"}
        ]

        key, meta, bins = TestOperate.client.operate(key, list)

        assert bins == {'bytearray_bin': "asd;as[d'as;d"}

        TestOperate.client.remove(key)

    def test_operate_with_operatorprepend_valbytearray(self):
        """
        Invoke operate() with operator as prepend and value is a bytearray
        """
        key = ('test', 'demo', 'bytearray_key')
        list = [
            {"op": aerospike.OPERATOR_PREPEND,
             "bin": "bytearray_bin",
             "val": bytearray("abc")},
            {"op": aerospike.OPERATOR_READ,
             "bin": "bytearray_bin"}
        ]

        key, meta, bins = TestOperate.client.operate(key, list)

        assert bins == {'bytearray_bin': "abcasd;as[d'as;d"}

    def test_operate_with_operatorprepend_valbytearray_newrecord(self):
        """
        Invoke operate() with operator as prepend and value is a bytearray and a
        new record(does not exist)
        """
        key = ('test', 'demo', 'bytearray_new')
        list = [
            {"op": aerospike.OPERATOR_PREPEND,
             "bin": "bytearray_bin",
             "val": bytearray("asd;as[d'as;d", "utf-8")},
            {"op": aerospike.OPERATOR_READ,
             "bin": "bytearray_bin"}
        ]

        key, meta, bins = TestOperate.client.operate(key, list)

        assert bins == {'bytearray_bin': "asd;as[d'as;d"}

        TestOperate.client.remove(key)

    def test_operate_write_set_to_aerospike_null(self):
		"""
        	Invoke operate() with write command with bin set to aerospike_null
		"""
		key = ('test', 'demo', 'null_record')

		bins = {"name": "John", "no": 3}

		assert 0 == TestOperate.client.put(key, bins)

		(key, meta, bins) = TestOperate.client.get(key)

		assert {"name": "John", "no": 3} == bins

		list = [
			{
				"op" : aerospike.OPERATOR_WRITE,
				"bin": "no",
				"val": aerospike.null
			},
			{
				"op": aerospike.OPERATOR_READ,
				"bin": "no"
			}
        ]	

		(key, meta, bins) = TestOperate.client.operate(key, list)

		assert {} == bins

		TestOperate.client.remove(key)

    def test_operate_prepend_with_int_new_record(self):
        """
            Invoke operate() with prepend command on a new record
	    """
        key = ('test', 'demo', 'prepend_int')

        list = [
            {
                "op" : aerospike.OPERATOR_PREPEND,
                "bin": "age",
                "val": 4
            },
            {
                "op": aerospike.OPERATOR_READ,
                "bin": "age"
            }
        ]	

        (key, meta, bins) = TestOperate.client_no_typechecks.operate(key, list)

        assert {'age': 4} == bins

        TestOperate.client_no_typechecks.remove(key)

    def test_operate_prepend_with_int_existing_record(self):
        """
            Invoke operate() with prepend command on a existing record
        """
        key = ('test', 'demo', 1)

        list = [
            {
                "op" : aerospike.OPERATOR_PREPEND,
                "bin": "age",
                "val": 4
            },
            {
                "op": aerospike.OPERATOR_READ,
                "bin": "age"
            }
        ]	

        try:
            (key, meta, bins) = TestOperate.client_no_typechecks.operate(key, list)

        except BinIncompatibleType as exception:
            assert exception.code == 12L

        TestOperate.client_no_typechecks.remove(key)

    def test_operate_prepend_with_list_existing_record(self):
        """
            Invoke operate() with prepend command on a existing record
        """
        key = ('test', 'demo', 'existing_key')

        (key, old_meta) = TestOperate.client_no_typechecks.exists(key)

        list = [
            {
                "op" : aerospike.OPERATOR_PREPEND,
                "bin": "list",
                "val": ['c']
            },
            {
                "op": aerospike.OPERATOR_READ,
                "bin": "list"
            }
        ]	

<<<<<<< HEAD
        try:
            (key, meta, bins) = TestOperate.client_strict_types.operate(key, list)

            if not TestOperate.skip_latest_server:
                assert bins == {'list': ['c']}
                assert meta['gen'] == old_meta['gen'] + 1

        except BinIncompatibleType as exception:
            if not TestOperate.skip_latest_server:
                assert exception.code == 12
=======
        exception_raised = False
        try:
            (key, meta, bins) = TestOperate.client_no_typechecks.operate(key, list)
        except BinIncompatibleType as exception:
            assert exception.code == 12L
            exception_raised = True
        assert exception_raised is True

>>>>>>> c8bc1b94

        TestOperate.client_no_typechecks.remove(key)

    def test_operate_append_with_dict_new_record(self):
        """
            Invoke operate() with append command on a new record
	    """
        key = ('test', 'demo', 'append_dict')

        list = [
            {
                "op" : aerospike.OPERATOR_APPEND,
                "bin": "dict",
                "val": {"a": 1, "b": 2}
            },
            {
                "op": aerospike.OPERATOR_READ,
                "bin": "dict"
            }
        ]	

        (key, meta, bins) = TestOperate.client_no_typechecks.operate(key, list)

        assert {'dict': {"a": 1, "b": 2}} == bins

        TestOperate.client_no_typechecks.remove(key)

    def test_operate_append_with_dict_existing_record(self):
        """
            Invoke operate() with append command on a existing record
        """
        key = ('test', 'demo', 'existing_key')

        (key, old_meta) = TestOperate.client_no_typechecks.exists(key)

        list = [
            {
                "op" : aerospike.OPERATOR_APPEND,
                "bin": "dict",
                "val": {"c": 2}
            },
            {
                "op": aerospike.OPERATOR_READ,
                "bin": "dict"
            }
<<<<<<< HEAD
        ]	

        try:
            (key, meta, bins) = TestOperate.client_strict_types.operate(key, list)

            if not TestOperate.skip_latest_server:
                assert {'dict': {"a": 1}} == bins
                assert meta['gen'] == old_meta['gen'] + 1

        except BinIncompatibleType as exception:
            if not TestOperate.skip_latest_server:
                assert exception.code == 12
=======
        ]

        exception_raised = False
        try:
            (key, meta, bins) = TestOperate.client_no_typechecks.operate(key, list)
        except BinIncompatibleType as exception:
            assert exception.code == 12L
            exception_raised = True
        assert exception_raised is True
>>>>>>> c8bc1b94

        TestOperate.client_no_typechecks.remove(key)

    def test_operate_append_with_float_existing_record(self):
        """
            Invoke operate() with append command on a existing record
        """
        key = ('test', 'demo', 'existing_key')

        list = [
            {
                "op" : aerospike.OPERATOR_APPEND,
                "bin": "float",
                "val": 3.4
            },
            {
                "op": aerospike.OPERATOR_READ,
                "bin": "float"
            }
        ]	

        try:
            (key, meta, bins) = TestOperate.client_no_typechecks.operate(key, list)

        except BinIncompatibleType as exception:
            assert exception.code == 12L

        TestOperate.client_no_typechecks.remove(key)

    def test_operate_incr_with_string_new_record(self):
        """
            Invoke operate() with incr command on a new record
	    """
        key = ('test', 'demo', 'incr_string')

        list = [
            {
                "op" : aerospike.OPERATOR_INCR,
                "bin": "name",
                "val": "aerospike"
            },
            {
                "op": aerospike.OPERATOR_READ,
                "bin": "name"
            }
        ]	

        (key, meta, bins) = TestOperate.client_no_typechecks.operate(key, list)

        assert {'name': 'aerospike'} == bins

        TestOperate.client_no_typechecks.remove(key)

    def test_operate_incr_with_string_existing_record(self):
        """
            Invoke operate() with incr command on a existing record
        """
        key = ('test', 'demo', 1)

        list = [
            {
                "op" : aerospike.OPERATOR_INCR,
                "bin": "name",
                "val": "aerospike"
            },
            {
                "op": aerospike.OPERATOR_READ,
                "bin": "name"
            }
        ]	

        try:
            (key, meta, bins) = TestOperate.client_no_typechecks.operate(key, list)

        except BinIncompatibleType as exception:
            assert exception.code == 12L

        TestOperate.client_no_typechecks.remove(key)

    def test_operate_incr_with_bytearray_existing_record(self):
        """
            Invoke operate() with incr command on a new record
	    """
        key = ('test', 'demo', 'existing_key')

        list = [
            {
                "op" : aerospike.OPERATOR_INCR,
                "bin": "bytearray",
                "val": bytearray("abc")
            },
            {
                "op": aerospike.OPERATOR_READ,
                "bin": "bytearray"
            }
        ]	

        try:
            (key, meta, bins) = TestOperate.client_no_typechecks.operate(key, list)

        except BinIncompatibleType as exception:
            assert exception.code == 12L

        TestOperate.client_no_typechecks.remove(key)

    def test_operate_incr_with_geospatial_new_record(self):
        """
            Invoke operate() with incr command on a new record
	    """
        key = ('test', 'demo', 'geospatial_key')

        list = [
            {
                "op" : aerospike.OPERATOR_INCR,
                "bin": "geospatial",
                "val": aerospike.GeoJSON({"type": "Point", "coordinates":
                    [42.34, 58.62] })
            },
            {
                "op": aerospike.OPERATOR_READ,
                "bin": "geospatial"
            }
        ]	

        (key, meta, bins) = TestOperate.client_no_typechecks.operate(key, list)

        assert bins == {'geospatial': {'coordinates': [42.34, 58.62], 'type':
            'Point'}}
        TestOperate.client_no_typechecks.remove(key)

    def test_operate_with_bin_length_extra(self):
        """
        Invoke operate() with bin length extra. Strict types enabled
        """
        key = ('test', 'demo', 1)

        max_length = 'a'
        for i in xrange(20):
            max_length = max_length + 'a'

        list = [
            {"op": aerospike.OPERATOR_PREPEND,
             "bin": "name",
             "val": u"ram"},
            {"op": aerospike.OPERATOR_INCR,
             "bin": max_length,
             "val": 3}, {"op": aerospike.OPERATOR_READ,
                         "bin": "name"}
        ]

        try:
            key, meta, bins = TestOperate.client.operate(key, list)

        except BinNameError as exception:
            assert exception.code == 21L

    def test_operate_with_bin_length_extra_nostricttypes(self):
        """
        Invoke operate() with bin length extra. Strict types disabled
        """
        key = ('test', 'demo', 1)

        max_length = 'a'
        for i in xrange(20):
            max_length = max_length + 'a'

        list = [
            {"op": aerospike.OPERATOR_PREPEND,
             "bin": "name",
             "val": u"ram"},
            {"op": aerospike.OPERATOR_INCR,
             "bin": max_length,
             "val": 3}
        ]

        TestOperate.client_no_typechecks.operate(key, list)

        (key, meta, bins) = TestOperate.client_no_typechecks.get(key)

        assert bins == {"name": "ramname1", "age": 1}

    def test_operate_with_command_invalid(self):
        """
        Invoke operate() with an invalid command. Strict types enabled
        """
        key = ('test', 'demo', 1)

        list = [
            {"op": aerospike.OPERATOR_PREPEND,
             "bin": "name",
             "val": u"ram"},
            {"op": 3,
             "bin": "age",
             "val": 3}, {"op": aerospike.OPERATOR_READ,
                         "bin": "name"}
        ]

        try:
            key, meta, bins = TestOperate.client.operate(key, list)

        except ParamError as exception:
            assert exception.code == -2L

    def test_operate_with_command_invalid_nostricttypes(self):
        """
        Invoke operate() with an invalid command. Strict types disabled
        """
        key = ('test', 'demo', 1)

        list = [
            {"op": aerospike.OPERATOR_PREPEND,
             "bin": "name",
             "val": u"ram"},
            {"op": 3,
             "bin": "age",
             "val": 3}, {"op": aerospike.OPERATOR_READ,
                         "bin": "name"}
        ]

        key, meta, bins = TestOperate.client_no_typechecks.operate(key, list)

        assert bins == {'name': 'ramname1'}

    def test_operate_prepend_set_to_aerospike_null(self):
        """
            Invoke operate() with prepend command with bin set to aerospike_null
        """
        key = ('test', 'demo', 'null_record')

        bins = {"name": "John", "no": 3}

        assert 0 == TestOperate.client.put(key, bins)

        (key, meta, bins) = TestOperate.client.get(key)

        assert {"name": "John", "no": 3} == bins

        list = [
            {
                "op" : aerospike.OPERATOR_PREPEND,
                "bin": "no",
                "val": aerospike.null
            },
            {
                "op": aerospike.OPERATOR_READ,
                "bin": "no"
            }
        ]	

        try:
            (key, meta, bins) = TestOperate.client.operate(key, list)

        except InvalidRequest as exception:
            assert exception.code == 4
        TestOperate.client.remove(key)<|MERGE_RESOLUTION|>--- conflicted
+++ resolved
@@ -31,7 +31,6 @@
             TestOperate.client_no_typechecks = aerospike.client(config_no_typechecks).connect(user, password)
 
         TestOperate.skip_old_server = True
-        TestOperate.skip_latest_server = True
         versioninfo = TestOperate.client.info('version')
         for keys in versioninfo:
             for value in versioninfo[keys]:
@@ -39,8 +38,6 @@
                     versionlist = value[value.find("build") + 6:value.find("\n")].split(".")
                     if int(versionlist[0]) >= 3 and int(versionlist[1]) >= 6:
                         TestOperate.skip_old_server = False
-                    if int(versionlist[0]) >= 3 and int(versionlist[1]) >= 7:
-                        TestOperate.skip_latest_server = False
 
     def teardown_class(cls):
         TestOperate.client.close()
@@ -945,18 +942,6 @@
             }
         ]	
 
-<<<<<<< HEAD
-        try:
-            (key, meta, bins) = TestOperate.client_strict_types.operate(key, list)
-
-            if not TestOperate.skip_latest_server:
-                assert bins == {'list': ['c']}
-                assert meta['gen'] == old_meta['gen'] + 1
-
-        except BinIncompatibleType as exception:
-            if not TestOperate.skip_latest_server:
-                assert exception.code == 12
-=======
         exception_raised = False
         try:
             (key, meta, bins) = TestOperate.client_no_typechecks.operate(key, list)
@@ -965,7 +950,6 @@
             exception_raised = True
         assert exception_raised is True
 
->>>>>>> c8bc1b94
 
         TestOperate.client_no_typechecks.remove(key)
 
@@ -1011,20 +995,6 @@
                 "op": aerospike.OPERATOR_READ,
                 "bin": "dict"
             }
-<<<<<<< HEAD
-        ]	
-
-        try:
-            (key, meta, bins) = TestOperate.client_strict_types.operate(key, list)
-
-            if not TestOperate.skip_latest_server:
-                assert {'dict': {"a": 1}} == bins
-                assert meta['gen'] == old_meta['gen'] + 1
-
-        except BinIncompatibleType as exception:
-            if not TestOperate.skip_latest_server:
-                assert exception.code == 12
-=======
         ]
 
         exception_raised = False
@@ -1034,7 +1004,6 @@
             assert exception.code == 12L
             exception_raised = True
         assert exception_raised is True
->>>>>>> c8bc1b94
 
         TestOperate.client_no_typechecks.remove(key)
 
