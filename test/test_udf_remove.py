--- conflicted
+++ resolved
@@ -5,16 +5,12 @@
 import time
 from test_base_class import TestBaseClass
 
-<<<<<<< HEAD
+aerospike = pytest.importorskip("aerospike")
 try:
-    import aerospike
     from aerospike.exception import *
 except:
     print "Please install aerospike python client."
     sys.exit(1)
-=======
-aerospike = pytest.importorskip("aerospike")
->>>>>>> 3feb24d2
 
 
 class TestUdfRemove(TestBaseClass):
@@ -121,13 +117,8 @@
         policy = {}
         module = "some_module"
 
-<<<<<<< HEAD
         try:
             status = TestUdfRemove.client.udf_remove( module, policy )
-=======
-        with pytest.raises(Exception) as exception:
-            status = TestUdfRemove.client.udf_remove(module, policy)
->>>>>>> 3feb24d2
 
         except UDFError as exception:
             assert exception.code == 100
@@ -160,13 +151,8 @@
         policy = {'timeout': 0}
         module = "example.lua"
 
-<<<<<<< HEAD
         try:
             status = client1.udf_remove( module, policy )
-=======
-        with pytest.raises(Exception) as exception:
-            status = client1.udf_remove(module, policy)
->>>>>>> 3feb24d2
 
         except ClusterError as exception:
             assert exception.code == 11L
