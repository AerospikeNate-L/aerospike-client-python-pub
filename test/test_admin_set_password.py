--- conflicted
+++ resolved
@@ -52,11 +52,7 @@
 
     def test_set_password_with_proper_parameters(self):
 
-<<<<<<< HEAD
-        policy = {'timeout': 20}
-=======
         policy = {'timeout': 50}
->>>>>>> 5aea0ec8
         user = "testsetpassworduser"
         password = "newpassword"
 
@@ -79,11 +75,7 @@
 
     def test_set_password_with_proper_timeout_policy_value(self):
 
-<<<<<<< HEAD
-        policy = {'timeout': 20}
-=======
         policy = {'timeout': 50}
->>>>>>> 5aea0ec8
         user = "testsetpassworduser"
         password = "newpassword"
 
