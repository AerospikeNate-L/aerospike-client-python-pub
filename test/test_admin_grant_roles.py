--- conflicted
+++ resolved
@@ -5,17 +5,12 @@
 import time
 from test_base_class import TestBaseClass
 
-<<<<<<< HEAD
+aerospike = pytest.importorskip("aerospike")
 try:
-    import aerospike
     from aerospike.exception import *
 except:
     print "Please install aerospike python client."
     sys.exit(1)
-=======
-aerospike = pytest.importorskip("aerospike")
-
->>>>>>> 3feb24d2
 
 class TestGrantRoles(TestBaseClass):
 
@@ -72,18 +67,8 @@
 
         user_details = self.client.admin_query_user(policy, user)
 
-<<<<<<< HEAD
         assert user_details == [{'roles': ['read', 'read-write', 'sys-admin'
 ], 'roles_size': 3, 'user': 'example'}]
-=======
-        assert user_details == [{
-            'roles': ['sys-admin',
-                      'read',
-                      'read-write', ],
-            'roles_size': 3,
-            'user': 'example'
-        }]
->>>>>>> 3feb24d2
 
     def test_grant_roles_with_invalid_timeout_policy_value(self):
 
@@ -91,14 +76,8 @@
         user = "example"
         roles = ['sys-admin']
 
-<<<<<<< HEAD
         try:
             status = self.client.admin_grant_roles( policy, user, roles, len(roles) )
-=======
-        with pytest.raises(Exception) as exception:
-            status = self.client.admin_grant_roles(policy, user, roles,
-                                                   len(roles))
->>>>>>> 3feb24d2
 
         except ParamError as exception:
             assert exception.code == -2
@@ -116,21 +95,10 @@
 
         assert status == 0
 
-<<<<<<< HEAD
         user_details = self.client.admin_query_user( {}, user )
 
         assert user_details == [{'roles': ['read-write', 'sys-admin'
 ], 'roles_size': 2, 'user': 'example'}]
-=======
-        user_details = self.client.admin_query_user({}, user)
-
-        assert user_details == [{
-            'roles': ['sys-admin',
-                      'read-write', ],
-            'roles_size': 2,
-            'user': 'example'
-        }]
->>>>>>> 3feb24d2
 
     def test_grant_roles_with_none_username(self):
 
@@ -138,14 +106,8 @@
         user = None
         roles = ["sys-admin"]
 
-<<<<<<< HEAD
         try:
             status = self.client.admin_grant_roles( policy, user, roles, len(roles) )
-=======
-        with pytest.raises(Exception) as exception:
-            status = self.client.admin_grant_roles(policy, user, roles,
-                                                   len(roles))
->>>>>>> 3feb24d2
 
         except ParamError as exception:
             assert exception.code == -2
@@ -157,14 +119,8 @@
         user = ""
         roles = ["read-write"]
 
-<<<<<<< HEAD
         try:
             status = self.client.admin_grant_roles( policy, user, roles, len(roles) )
-=======
-        with pytest.raises(Exception) as exception:
-            status = self.client.admin_grant_roles(policy, user, roles,
-                                                   len(roles))
->>>>>>> 3feb24d2
 
         except InvalidUser as exception:
             assert exception.code == 60
@@ -206,14 +162,8 @@
         user = "example"
         roles = []
 
-<<<<<<< HEAD
         try:
             status = self.client.admin_grant_roles( policy, user, roles, len(roles) )
-=======
-        with pytest.raises(Exception) as exception:
-            status = self.client.admin_grant_roles(policy, user, roles,
-                                                   len(roles))
->>>>>>> 3feb24d2
 
         except InvalidRole as exception:
             assert exception.code == 70
